import Utils from '../core/Utils'
import Translator from '../core/Translator'
import ee from 'events'

/**
 * Main Uppy core
 *
 * @param {object} opts general options, like locales, to show modal or not to show
 */
export default class Core {
  constructor (opts) {
    // set default options
    const defaultOptions = {
      // load English as the default locales
      locales: require('../locales/en_US.js'),
      autoProceed: true,
      debug: false
    }

    // Merge default options with the ones set by user
    this.opts = Object.assign({}, defaultOptions, opts)

    // Dictates in what order different plugin types are ran:
    this.types = [ 'presetter', 'orchestrator', 'progressindicator', 'acquirer', 'uploader', 'presenter' ]

    this.type = 'core'

    // Container for different types of plugins
    this.plugins = {}

    this.translator = new Translator({locales: this.opts.locales})
    this.i18n = this.translator.translate.bind(this.translator)

    this.emitter = new ee.EventEmitter()

    this.state = {
      files: {}
    }

    // for debugging and testing
    global.UppyState = this.state
    global.UppyAddFiles = this.addFiles.bind(this)
  }

  /**
   * Iterate on all plugins and run `update` on them. Called each time when state changes
   *
   */
  updateAll () {
    Object.keys(this.plugins).forEach((pluginType) => {
      this.plugins[pluginType].forEach((plugin) => {
        plugin.update()
      })
    })
  }

  /**
   * Updates state
   *
   * @param {newState} object
   */
  setState (newState) {
    this.log(`Setting state to: ${newState}`)
    this.state = Object.assign({}, this.state, newState)
    this.updateAll()
  }

  /**
   * Gets current state, making sure to make a copy of the state object and pass that,
   * instead of an actual reference to `this.state`
   *
   */
  getState () {
    return this.state
  }

  addImgPreviewToFile (file) {
    const reader = new FileReader()
    reader.addEventListener('load', (ev) => {
      const imgSrc = ev.target.result
      const updatedFiles = Object.assign({}, this.state.files)
      updatedFiles[file.id].preview = imgSrc
      this.setState({files: updatedFiles})
    })
    reader.addEventListener('error', (err) => {
      this.core.log('FileReader error' + err)
    })
    reader.readAsDataURL(file.data)
  }

  addFiles (files, caller) {
    const updatedFiles = Object.assign({}, this.state.files)

    files.forEach((file) => {
<<<<<<< HEAD
      console.log(file)
      const fileName = file.name
      const fileType = file.type.split('/')
      const fileTypeGeneral = fileType[0]
      const fileTypeSpecific = fileType[1]
      const fileID = Utils.generateFileID(fileName)

      updatedFiles[fileID] = {
        acquiredBy: caller,
        id: fileID,
        name: fileName,
        type: {
          general: fileTypeGeneral,
          specific: fileTypeSpecific
        },
        data: file,
        progress: 0,
        uploadURL: ''
=======
      if (!file.remote) {
        const fileName = file.name
        const fileType = file.type.split('/')
        const fileTypeGeneral = fileType[0]
        const fileTypeSpecific = fileType[1]
        const fileID = Utils.generateFileID(fileName)

        updatedFiles[fileID] = {
          acquiredBy: caller,
          id: fileID,
          name: fileName,
          type: {
            general: fileTypeGeneral,
            specific: fileTypeSpecific
          },
          data: file,
          progress: 0,
          uploadURL: ''
        }
      } else {
        updatedFiles[file.id] = {
          acquiredBy: caller,
          data: file
        }
>>>>>>> be67859e
      }

      console.log(file.type)

      // TODO figure out if and when we need image preview —
      // they eat a ton of memory and slow things down substantially
      if (fileTypeGeneral === 'image') {
        this.addImgPreviewToFile(updatedFiles[fileID])
      }
    })

    this.setState({files: updatedFiles})

    if (this.opts.autoProceed) {
      this.emitter.emit('next')
    }
  }

  /**
   * Registers listeners for all global actions, like:
   * `file-add`, `file-remove`, `upload-progress`, `reset`
   *
   */
  actions () {
    this.emitter.on('file-add', (data) => {
      const { acquiredFiles, plugin } = data
      this.addFiles(acquiredFiles, plugin)
    })

    // `remove-file` removes a file from `state.files`, after successfull upload
    // or when a user deicdes not to upload particular file and clicks a button to remove it
    this.emitter.on('file-remove', (fileID) => {
      const updatedFiles = Object.assign({}, this.state.files)
      delete updatedFiles[fileID]
      this.setState({files: updatedFiles})
    })

    this.emitter.on('upload-progress', (progressData) => {
      const updatedFiles = Object.assign({}, this.state.files)
      updatedFiles[progressData.id].progress = progressData.percentage

      const inProgress = Object.keys(updatedFiles).map((file) => {
        return file.progress !== 0
      })

      // calculate total progress, using the number of files currently uploading,
      // multiplied by 100 and the summ of individual progress of each file
      const progressMax = Object.keys(inProgress).length * 100
      let progressAll = 0
      Object.keys(updatedFiles).forEach((file) => {
        progressAll = progressAll + updatedFiles[file].progress
      })

      const totalProgress = progressAll * 100 / progressMax

      this.setState({
        totalProgress: totalProgress,
        files: updatedFiles
      })
    })

    // `upload-success` adds successfully uploaded file to `state.uploadedFiles`
    // and fires `remove-file` to remove it from `state.files`
    this.emitter.on('upload-success', (file) => {
      const updatedFiles = Object.assign({}, this.state.files)
      updatedFiles[file.id] = file
      this.setState({files: updatedFiles})
      // this.log(this.state.uploadedFiles)
      // this.emitter.emit('file-remove', file.id)
    })
  }

/**
 * Registers a plugin with Core
 *
 * @param {Class} Plugin object
 * @param {Object} options object that will be passed to Plugin later
 * @return {Object} self for chaining
 */
  use (Plugin, opts) {
    // Instantiate
    const plugin = new Plugin(this, opts)
    const pluginName = Utils.getFnName(plugin.constructor)
    this.plugins[plugin.type] = this.plugins[plugin.type] || []

    if (!pluginName) {
      throw new Error('Your plugin must have a name')
    }

    if (!plugin.type) {
      throw new Error('Your plugin must have a type')
    }

    let existsPluginAlready = this.getPlugin(pluginName)
    if (existsPluginAlready) {
      let msg = `Already found a plugin named '${existsPluginAlready.name}'.
        Tried to use: '${plugin.constructor.name}'.
        Uppy is currently limited to running one of every plugin.
        Share your use case with us over at
        https://github.com/transloadit/uppy/issues/
        if you want us to reconsider.`
      throw new Error(msg)
    }

    this.plugins[plugin.type].push(plugin)

    return this
  }

/**
 * Find one Plugin by name
 *
 * @param string name description
 */
  getPlugin (name) {
    let foundPlugin = false
    this.iteratePlugins((plugin) => {
      const pluginName = Utils.getFnName(plugin.constructor)
      if (pluginName === name) {
        foundPlugin = plugin
        return false
      }
    })
    return foundPlugin
  }

/**
 * Iterate through all `use`d plugins
 *
 * @param function method description
 */
  iteratePlugins (method) {
    Object.keys(this.plugins).forEach((pluginType) => {
      this.plugins[pluginType].forEach(method)
    })
  }

/**
 * Logs stuff to console, only if `debug` is set to true. Silent in production.
 *
 * @return {String|Object} to log
 */
  log (msg) {
    if (!this.opts.debug) {
      return
    }
    if (msg === `${msg}`) {
      console.log(`LOG: ${msg}`)
    } else {
      console.log('LOG')
      console.dir(msg)
    }
    global.uppyLog = global.uppyLog || ''
    global.uppyLog = global.uppyLog + '\n' + 'DEBUG LOG: ' + msg
  }

/**
 * Runs all plugins of the same type in parallel
 *
 * @param {string} type that wants to set progress
 * @param {array} files
 * @return {Promise} of all methods
 */
  runType (type, method, files) {
    const methods = this.plugins[type].map(
      (plugin) => plugin[method](Utils.flatten(files))
    )

    return Promise.all(methods)
      .catch((error) => console.error(error))
  }

/**
 * Runs a waterfall of runType plugin packs, like so:
 * All preseters(data) --> All acquirers(data) --> All uploaders(data) --> done
 */
  run () {
    this.log({
      class: this.constructor.name,
      method: 'run'
    })

    this.actions()

    // Forse set `autoProceed` option to false if there are multiple selector Plugins active
    if (this.plugins.acquirer && this.plugins.acquirer.length > 1) {
      this.opts.autoProceed = false
    }

    // Install all plugins
    Object.keys(this.plugins).forEach((pluginType) => {
      this.plugins[pluginType].forEach((plugin) => {
        plugin.install()
      })
    })

    return

    // Each Plugin can have `run` and/or `install` methods.
    // `install` adds event listeners and does some non-blocking work, useful for `progressindicator`,
    // `run` waits for the previous step to finish (user selects files) before proceeding
    // ['install', 'run'].forEach((method) => {
    //   // First we select only plugins of current type,
    //   // then create an array of runType methods of this plugins
    //   const typeMethods = this.types.filter((type) => this.plugins[type])
    //     .map((type) => this.runType.bind(this, type, method))
    //   // Run waterfall of typeMethods
    //   return Utils.promiseWaterfall(typeMethods)
    //     .then((result) => {
    //       // If results are empty, don't log upload results. Hasn't run yet.
    //       if (result[0] !== undefined) {
    //         this.log(result)
    //         this.log('Upload result -> success!')
    //         return result
    //       }
    //     })
    //     .catch((error) => this.log('Upload result -> failed:', error))
    // })
  }
}<|MERGE_RESOLUTION|>--- conflicted
+++ resolved
@@ -92,26 +92,6 @@
     const updatedFiles = Object.assign({}, this.state.files)
 
     files.forEach((file) => {
-<<<<<<< HEAD
-      console.log(file)
-      const fileName = file.name
-      const fileType = file.type.split('/')
-      const fileTypeGeneral = fileType[0]
-      const fileTypeSpecific = fileType[1]
-      const fileID = Utils.generateFileID(fileName)
-
-      updatedFiles[fileID] = {
-        acquiredBy: caller,
-        id: fileID,
-        name: fileName,
-        type: {
-          general: fileTypeGeneral,
-          specific: fileTypeSpecific
-        },
-        data: file,
-        progress: 0,
-        uploadURL: ''
-=======
       if (!file.remote) {
         const fileName = file.name
         const fileType = file.type.split('/')
@@ -136,16 +116,13 @@
           acquiredBy: caller,
           data: file
         }
->>>>>>> be67859e
       }
-
-      console.log(file.type)
 
       // TODO figure out if and when we need image preview —
       // they eat a ton of memory and slow things down substantially
-      if (fileTypeGeneral === 'image') {
-        this.addImgPreviewToFile(updatedFiles[fileID])
-      }
+      // if (fileTypeGeneral === 'image') {
+      //   this.addImgPreviewToFile(updatedFiles[fileID])
+      // }
     })
 
     this.setState({files: updatedFiles})
