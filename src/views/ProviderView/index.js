--- conflicted
+++ resolved
@@ -196,8 +196,11 @@
       tagFile.preview = this.plugin.getItemThumbnailUrl(file)
     }
     this.plugin.uppy.log('Adding remote file')
-<<<<<<< HEAD
-    this.plugin.uppy.addFile(tagFile)
+    try {
+      this.plugin.uppy.addFile(tagFile)
+    } catch (err) {
+      // Nothing, restriction errors handled in Core
+    }
   }
 
   removeFile (id) {
@@ -205,16 +208,6 @@
     this.plugin.setPluginState({
       currentSelection: currentSelection.filter((file) => file.id !== id)
     })
-=======
-    try {
-      this.plugin.uppy.addFile(tagFile)
-    } catch (err) {
-      // Nothing, restriction errors handled in Core
-    }
-    if (!isCheckbox) {
-      this.donePicking()
-    }
->>>>>>> 8681ab1b
   }
 
   /**
