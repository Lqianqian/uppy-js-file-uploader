# Backlog

<!--lint disable no-literal-urls-->

This is our roadmap which contains a list of todos.

These are ideas that are planned and find their way into a release at one point.
PRs are welcome! Please do open an issue to discuss first if it's a big feature, priorities may have changed after something was added here.

- [ ] core: Add an option to force metafield data when uploading a file. Mark files with restriction errors in the UI. Having an icon showing close to the file to inform if it passed any rule would provide an awesome user experience. The user would be able to edit the file name or any meta tags necessary to pass validation via uppy dashboard, and anytime the user updates the file info, the validation runs again and the icon is updated. #1703
- [ ] core: Make sure Uppy works well in VR
- [ ] core: normalize file names when uploading from iOS? Can we do it with meta data? date? `image-${index}`? #678
- [ ] dashboard: add option to disable uploading from local disk #657
- [ ] dashboard: allow minimizing the Dashboard during upload (Uppy then becomes just a tiny progress indicator) (@arturi)
- [ ] dashboard: display data like image resolution on file cards. should be done by thumbnail generator maybe #783
- [ ] dashboard: possibility to edit/delete more than one file at once. example: add copyrigh info to 1000 files #118, #97
- [ ] dashboard: possibility to work on already uploaded / in progress files. We'll just provide the `fileId` to the `file-edit-complete` event so that folks can more easily roll out custom code for this themselves #112, #113, #2063
- [ ] dashboard: Show upload speed too if `showProgressDetails: true`. Maybe have separate options for which things are displayed, or at least have css-classes that can be hidden with `display: none` #766
- [ ] goldenretriever: make it work with aws multipart https://community.transloadit.com/t/resumable-aws-s3-multipart-integration/14888 (@goto-bus-stop)
- [ ] plugins: WordPress Front-end Gravity Forms Uppy plugin so one form field could be an Uppy-powered file input
- [ ] provider: add sorting (by date) #254
- [ ] qa: add one integration test (or add to existing test) that uses more exotic (tus) options such as `useFastRemoteRetry` or `removeFingerprintOnSuccess` https://github.com/transloadit/uppy/issues/1327 (@arturi, @ifedapoolarewaju)
- [ ] react: Add a React Hook to manage an Uppy instance https://github.com/transloadit/uppy/pull/1247#issuecomment-458063951 (@goto-bus-stop)
- [ ] rn: Uppy React Native works with Expo, now let's make it work without
- [ ] rn: Uppy React Native works with Url Plugin, now let's make it work with Instagram
- [ ] security: consider iframe / more security for Transloadit/Uppy integration widget and Uppy itself. Page can’t get files from Google Drive if its an iframe
- [ ] statusbar: Add a confirmation of the cancel action (https://github.com/transloadit/uppy/issues/1418) as well as ask the user if they really want to navigate away while an upload is in progress via `onbeforeunload` (@arturi)
- [ ] test: Add a prepublish test that checks if `npm pack` is not massive (@goto-bus-stop)
- [ ] test: add https://github.com/pa11y/pa11y for automated accessibility testing?
- [ ] test: add lighthouse for automated performance testing?
- [ ] test: Switch one existing e2e test to use Parcel (create-react-app already using webpack) (@arturi)
- [ ] uploaders: consider not showing progress updates from the server after an upload’s been paused. Perhaps the button can be disabled and say `Pausing..` until Companion has actually stopped transmitting updates (@arturi, @ifedapoolarewaju)
- [ ] xhr: allow sending custom headers per file (as proposed in #785)
- [ ] dashboard: focus jumps weirdly if you remove a file https://github.com/transloadit/uppy/pull/2161#issuecomment-613565486
- [ ] plugins: a WakeLock based plugin that keeps your phone from going to sleep while an upload is ongoing https://github.com/transloadit/uppy/issues/1725
- [ ] provider: Image search (via Google or Bing or DuckDuckGo): use duckduckgo-images-api or Google Search API (@arturi)
- [ ] provider: Google Photos (#2163)
- [ ] website: It would be nice in the long run to have a dynamic package builder here right on the website where you can select the plugins you need/want and it builds and downloads a minified version of them? Sort of like jQuery UI: https://jqueryui.com/download/

### 2.0

<<<<<<< HEAD
- [ ] Drop IE10 (officially), drop IE11 polyfills? (@aduh95)
- [x] *: upgrade to Preact X (@murderlon)
- [ ] chore: hunt down all `@TODO`s and either fix, or remove, or move to github issues/changelog backlog (@everyone)
- [x] core: consider removing Preact from `Plugin` (maybe have a `(ui)Plugin extends BasePlugin`?) as pointed out on Reddit https://www.reddit.com/r/javascript/comments/bhkx5k/uppy_10_your_best_friend_in_file_uploading/ (@murderlon)
- [ ] core: force the `new` keyword when instantiating Uppy — now we support both `new Uppy()` and `Uppy()` which is harder to maintain and might lead to confusion (@arturi)
=======
- [x] Drop IE10 (officially), drop IE11 polyfills? (@aduh95)
- [x] *: upgrade to Preact X (@murderlon)
- [ ] chore: hunt down all `@TODO`s and either fix, or remove, or move to github issues/changelog backlog (@everyone)
- [x] core: consider removing Preact from `Plugin` (maybe have a `(ui)Plugin extends BasePlugin`?) as pointed out on Reddit https://www.reddit.com/r/javascript/comments/bhkx5k/uppy_10_your_best_friend_in_file_uploading/ (@murderlon)
- [x] core: force the `new` keyword when instantiating Uppy — now we support both `new Uppy()` and `Uppy()` which is harder to maintain and might lead to confusion (@arturi)
>>>>>>> 2c94be81
- [ ] core: maybe we remove `file.name` and only keep `file.meta.name`; we can change the file.name here actually because it's just a plain object. we can't change the file.data.name where data is a File instance from an input or something. For XHRUpload, where we put the File instance in a FormData object and it uses the unchangeable .name property (@arturi)
- [x] core: pass full file object to `onBeforeFileAdded`. Maybe also check restrictions before calling the callbacks: https://github.com/transloadit/uppy/pull/1594 (@arturi)
- [ ] core/dashboard: replace `poweredBy` and `exceedsSize` locale keys by word order aware versions, see PR #2077 (@goto-bus-stop)
- [x] dashboard: set default `trigger: null`, see https://github.com/transloadit/uppy/pull/2144#issuecomment-600581690 (@arturi)
- [ ] form: make the `multipleResults` option `true` by default (@arturi)
- [x] locales: Remove the old es_GL name alias for gl_ES. Keep gl_ES only (@arturi)
- [ ] providers: remove `serverHeaders` https://github.com/transloadit/uppy/pull/1861 (@mifi)
- [ ] transloadit: remove `UPPY_SERVER` constant (@mifi)
- [ ] tus: set the `limit` option to a sensible default, like 5 (10?) (@arturi)
- [ ] xhr: set the `limit` option to a sensible default, like 5 (10?) (@arturi)
- [x] xhr: change default name depending on whether `bundle` is set `files[]` (`true`) vs `file` (default) (#782) (@aduh95)
- [ ] providers: allow changing provider name title through locale? https://github.com/transloadit/uppy/issues/2279 (@goto-bus-stop)
- [x] tus: remove `autoRetry` option (throw error at runtime if it is explicitly given) (@aduh95)
<<<<<<< HEAD

---

- [ ] dashboard: hiding pause/resume from the UI by default (with option) would be good too probably (we could auto pause and show a resume button when detecting a network change to a metered network using https://devdocs.io/dom/networkinformation/type) (?)
- [ ] core: remove `debug`, we have `logger` and `logger: Uppy.debugLogger` for that now (?)
- [ ] dashboard: showing links to files should be turned off by default (it's great for devs, they can opt-in, but for end-user UI it's weird and can even lead to problems) (?)
=======
- [ ] dashboard: showing links to files should be turned off by default (it's great for devs, they can opt-in, but for end-user UI it's weird and can even lead to problems) (@arturi)
>>>>>>> 2c94be81

### 3.0

- [ ] build: switch to ES Modules (ESM)

### 4.0

- [ ] core: change the preprocessing --> uploading flow to allow for files to start uploading right away after their preprocessing step has finished. See #1738 (@goto-but-stop)
- [ ] companion: add more reliable tests to catch edge cases in companion. For example testing that oauth works for multiple companion instances that use a master Oauth domain.

## 1.x

- [ ] dashboard: a mini UI that features drop & progress (may involve a `mini: true` options for dashboard, may involve drop+progress or new plugin) (@arturi)
- [ ] dashboard: Add a Load More button so you don't have to TAB endlessly to get to the upload button (https://github.com/transloadit/uppy/issues/1419)
- [ ] dashboard: add option to use `body` or `window` or CSS selector as drop zone / paste zone as well, `DropPasteTarget` #1593 (@arturi)
- [ ] plugin: WordPress Back-end plugin. Should be another Transloadit Integration based on Robodog Dashboard(?) we should add a provider, and possibly offer already-uploaded content
- [ ] provider: Giphy image search (on top of Unsplash plugin) ()
- [ ] test: add typescript with JSDoc for @uppy/core https://github.com/Microsoft/TypeScript/wiki/Type-Checking-JavaScript-Files (@arturi)
- [ ] webcam: Specify the resolution of the webcam images/video. We should add a way to specify any custom 'constraints' (aspect ratio, resolution, mimetype (`/video/mp4;codec=h264`), bits per second, etc) to the Webcam plugin #876
- [ ] provider: MediaLibrary provider which shows you files that have already been uploaded #450, #1121, #1112 #362<|MERGE_RESOLUTION|>--- conflicted
+++ resolved
@@ -39,19 +39,11 @@
 
 ### 2.0
 
-<<<<<<< HEAD
-- [ ] Drop IE10 (officially), drop IE11 polyfills? (@aduh95)
-- [x] *: upgrade to Preact X (@murderlon)
-- [ ] chore: hunt down all `@TODO`s and either fix, or remove, or move to github issues/changelog backlog (@everyone)
-- [x] core: consider removing Preact from `Plugin` (maybe have a `(ui)Plugin extends BasePlugin`?) as pointed out on Reddit https://www.reddit.com/r/javascript/comments/bhkx5k/uppy_10_your_best_friend_in_file_uploading/ (@murderlon)
-- [ ] core: force the `new` keyword when instantiating Uppy — now we support both `new Uppy()` and `Uppy()` which is harder to maintain and might lead to confusion (@arturi)
-=======
 - [x] Drop IE10 (officially), drop IE11 polyfills? (@aduh95)
 - [x] *: upgrade to Preact X (@murderlon)
-- [ ] chore: hunt down all `@TODO`s and either fix, or remove, or move to github issues/changelog backlog (@everyone)
+- [ ] chore: hunt down all `@TODO`s and either fix, or remove, or move to github issues/changelog backlog (@murderlon)
 - [x] core: consider removing Preact from `Plugin` (maybe have a `(ui)Plugin extends BasePlugin`?) as pointed out on Reddit https://www.reddit.com/r/javascript/comments/bhkx5k/uppy_10_your_best_friend_in_file_uploading/ (@murderlon)
 - [x] core: force the `new` keyword when instantiating Uppy — now we support both `new Uppy()` and `Uppy()` which is harder to maintain and might lead to confusion (@arturi)
->>>>>>> 2c94be81
 - [ ] core: maybe we remove `file.name` and only keep `file.meta.name`; we can change the file.name here actually because it's just a plain object. we can't change the file.data.name where data is a File instance from an input or something. For XHRUpload, where we put the File instance in a FormData object and it uses the unchangeable .name property (@arturi)
 - [x] core: pass full file object to `onBeforeFileAdded`. Maybe also check restrictions before calling the callbacks: https://github.com/transloadit/uppy/pull/1594 (@arturi)
 - [ ] core/dashboard: replace `poweredBy` and `exceedsSize` locale keys by word order aware versions, see PR #2077 (@goto-bus-stop)
@@ -65,16 +57,7 @@
 - [x] xhr: change default name depending on whether `bundle` is set `files[]` (`true`) vs `file` (default) (#782) (@aduh95)
 - [ ] providers: allow changing provider name title through locale? https://github.com/transloadit/uppy/issues/2279 (@goto-bus-stop)
 - [x] tus: remove `autoRetry` option (throw error at runtime if it is explicitly given) (@aduh95)
-<<<<<<< HEAD
-
----
-
-- [ ] dashboard: hiding pause/resume from the UI by default (with option) would be good too probably (we could auto pause and show a resume button when detecting a network change to a metered network using https://devdocs.io/dom/networkinformation/type) (?)
-- [ ] core: remove `debug`, we have `logger` and `logger: Uppy.debugLogger` for that now (?)
-- [ ] dashboard: showing links to files should be turned off by default (it's great for devs, they can opt-in, but for end-user UI it's weird and can even lead to problems) (?)
-=======
 - [ ] dashboard: showing links to files should be turned off by default (it's great for devs, they can opt-in, but for end-user UI it's weird and can even lead to problems) (@arturi)
->>>>>>> 2c94be81
 
 ### 3.0
 
