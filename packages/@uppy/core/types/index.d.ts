--- conflicted
+++ resolved
@@ -142,14 +142,10 @@
 
   type UploadHandler = (fileIDs: string[]) => Promise<void>
 
-<<<<<<< HEAD
-  class Uppy {
-=======
   type UploadSuccessCallback<T> = (file: UppyFile<T>, body: any, uploadURL: string) => void
   type UploadCompleteCallback<T> = (result: UploadResult<T>) => void
 
-  class Uppy<TUseStrictTypes extends TypeChecking = TypeChecking> {
->>>>>>> 2c94be81
+  class Uppy {
     constructor(opts?: UppyOptions)
     on<TMeta extends IndexedObject<any> = {}>(event: 'upload-success', callback: UploadSuccessCallback<TMeta>): this
     on<TMeta extends IndexedObject<any> = {}>(event: 'complete', callback: UploadCompleteCallback<TMeta>): this
