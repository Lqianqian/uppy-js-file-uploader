--- conflicted
+++ resolved
@@ -12,12 +12,8 @@
 const supportsUploadProgress = require('./supportsUploadProgress')
 const getFileName = require('./getFileName')
 const { justErrorsLogger, debugLogger } = require('./loggers')
-<<<<<<< HEAD
 const UIPlugin = require('./UIPlugin')
 const BasePlugin = require('./BasePlugin')
-=======
-const Plugin = require('./Plugin')
->>>>>>> 28997bc5
 
 // Exported from here.
 class RestrictionError extends Error {
@@ -50,7 +46,6 @@
 class Uppy {
   // eslint-disable-next-line global-require
   static VERSION = require('../package.json').version
-<<<<<<< HEAD
 
   /** @type {Record<string, BasePlugin[]>} */
   #plugins = Object.create(null)
@@ -58,8 +53,6 @@
   #storeUnsubscribe
 
   #emitter = ee()
-=======
->>>>>>> 28997bc5
 
   /**
    * Instantiate Uppy
@@ -81,19 +74,9 @@
           0: 'You have to select at least %{smart_count} file',
           1: 'You have to select at least %{smart_count} files',
         },
-<<<<<<< HEAD
         exceedsSize: '%{file} exceeds maximum allowed size of %{size}',
-=======
         missingRequiredMetaField: 'Missing required meta fields',
         missingRequiredMetaFieldOnFile: 'Missing required meta fields in %{fileName}',
-        // The default `exceedsSize2` string only combines the `exceedsSize` string (%{backwardsCompat}) with the size.
-        // Locales can override `exceedsSize2` to specify a different word order. This is for backwards compat with
-        // Uppy 1.9.x and below which did a naive concatenation of `exceedsSize2 + size` instead of using a locale-specific
-        // substitution.
-        // TODO: In 2.0 `exceedsSize2` should be removed in and `exceedsSize` updated to use substitution.
-        exceedsSize2: '%{backwardsCompat} %{size}',
-        exceedsSize: '%{file} exceeds maximum allowed size of',
->>>>>>> 28997bc5
         inferiorSize: 'This file is smaller than the allowed size of %{size}',
         youCanOnlyUploadFileTypes: 'You can only upload: %{types}',
         noNewAlreadyUploading: 'Cannot add new files: already uploading',
@@ -274,6 +257,7 @@
 
   /**
    * Back compat for when uppy.state is used instead of uppy.getState().
+   *
    * @deprecated
    */
   get state () {
@@ -575,9 +559,8 @@
   /**
    * Check if requiredMetaField restriction is met before uploading.
    *
-   * @private
-   */
-  checkRequiredMetaFields (files) {
+   */
+  #checkRequiredMetaFields (files) {
     const { requiredMetaFields } = this.opts.restrictions
     const { hasOwnProperty } = Object.prototype.hasOwnProperty
 
@@ -1154,12 +1137,7 @@
 
       this.setState({ error: errorMsg })
 
-<<<<<<< HEAD
       if (file != null && file.id in this.getState().files) {
-=======
-      // When a file is also given, we store the error on the file object.
-      if (file != null && typeof file.id === 'string') {
->>>>>>> 28997bc5
         this.setFileState(file.id, {
           error: errorMsg,
           response,
@@ -1653,13 +1631,8 @@
     // Not returning the `catch`ed promise, because we still want to return a rejected
     // promise from this method if the upload failed.
     lastStep.catch((err) => {
-<<<<<<< HEAD
-      this.emit('error', err, uploadID)
+      this.emit('error', err)
       this.#removeUpload(uploadID)
-=======
-      this.emit('error', err)
-      this.removeUpload(uploadID)
->>>>>>> 28997bc5
     })
 
     return lastStep.then(() => {
@@ -1744,14 +1717,10 @@
     }
 
     return Promise.resolve()
-<<<<<<< HEAD
-      .then(() => this.#checkMinNumberOfFiles(files))
-=======
       .then(() => {
-        this.checkMinNumberOfFiles(files)
-        this.checkRequiredMetaFields(files)
+        this.#checkMinNumberOfFiles(files)
+        this.#checkRequiredMetaFields(files)
       })
->>>>>>> 28997bc5
       .catch((err) => {
         this.#showOrLogErrorAndThrow(err)
       })
