/* eslint-disable max-classes-per-file */
/* global AggregateError */

'use strict'

const Translator = require('@uppy/utils/lib/Translator')
const ee = require('namespace-emitter')
const throttle = require('lodash.throttle')
const DefaultStore = require('@uppy/store-default')
const getFileType = require('@uppy/utils/lib/getFileType')
const getFileNameAndExtension = require('@uppy/utils/lib/getFileNameAndExtension')
const generateFileID = require('@uppy/utils/lib/generateFileID')
const supportsUploadProgress = require('./supportsUploadProgress')
const getFileName = require('./getFileName')
const { justErrorsLogger, debugLogger } = require('./loggers')
<<<<<<< HEAD
const { Uploader } = require('./Uploader')
=======
>>>>>>> 6573b38c
const {
  Restricter,
  defaultOptions: defaultRestrictionOptions,
  RestrictionError,
} = require('./Restricter')

const locale = require('./locale')

// Exported from here.

/**
 * Uppy Core module.
 * Manages plugins, state updates, acts as an event bus,
 * adds/removes files and metadata.
 */
class Uppy {
  // eslint-disable-next-line global-require
  static VERSION = require('../package.json').version

  /** @type {Record<string, BasePlugin[]>} */
  #plugins = Object.create(null)

<<<<<<< HEAD
  #uploader = new Uploader(
    this.getState.bind(this),
    this.setState.bind(this),
    this.emit.bind(this),
    this.log.bind(this),
    this.getFile.bind(this),
    () => this.opts,
  )
=======
  #restricter

  #storeUnsubscribe

  #emitter = ee()
>>>>>>> 6573b38c

  #restricter

  #storeUnsubscribe

  #emitter = ee()

  /**
   * Instantiate Uppy
   *
   * @param {object} opts — Uppy options
   */
  constructor (opts) {
    this.defaultLocale = locale

    const defaultOptions = {
      id: 'uppy',
      autoProceed: false,
      /**
       * @deprecated The method should not be used
       */
      allowMultipleUploads: true,
      allowMultipleUploadBatches: true,
      debug: false,
      restrictions: defaultRestrictionOptions,
      meta: {},
      onBeforeFileAdded: (currentFile) => currentFile,
      onBeforeUpload: (files) => files,
      store: DefaultStore(),
      logger: justErrorsLogger,
      infoTimeout: 5000,
    }

    // Merge default options with the ones set by user,
    // making sure to merge restrictions too
    this.opts = {
      ...defaultOptions,
      ...opts,
      restrictions: {
        ...defaultOptions.restrictions,
        ...(opts && opts.restrictions),
      },
    }

    // Support debug: true for backwards-compatability, unless logger is set in opts
    // opts instead of this.opts to avoid comparing objects — we set logger: justErrorsLogger in defaultOptions
    if (opts && opts.logger && opts.debug) {
      this.log('You are using a custom `logger`, but also set `debug: true`, which uses built-in logger to output logs to console. Ignoring `debug: true` and using your custom `logger`.', 'warning')
    } else if (opts && opts.debug) {
      this.opts.logger = debugLogger
    }

    this.log(`Using Core v${this.constructor.VERSION}`)

    this.i18nInit()

    // ___Why throttle at 500ms?
    //    - We must throttle at >250ms for superfocus in Dashboard to work well
    //    (because animation takes 0.25s, and we want to wait for all animations to be over before refocusing).
    //    [Practical Check]: if thottle is at 100ms, then if you are uploading a file,
    //    and click 'ADD MORE FILES', - focus won't activate in Firefox.
    //    - We must throttle at around >500ms to avoid performance lags.
    //    [Practical Check] Firefox, try to upload a big file for a prolonged period of time. Laptop will start to heat up.
    this.calculateProgress = throttle(this.calculateProgress.bind(this), 500, { leading: true, trailing: true })

    this.store = this.opts.store
    this.setState({
      plugins: {},
      files: {},
      currentUploads: {},
      allowNewUpload: true,
      capabilities: {
        uploadProgress: supportsUploadProgress(),
        individualCancellation: true,
        resumableUploads: false,
      },
      totalProgress: 0,
      meta: { ...this.opts.meta },
      info: [],
      recoveredState: null,
    })

    this.#restricter = new Restricter(() => this.opts, this.i18n)

    this.#storeUnsubscribe = this.store.subscribe((prevState, nextState, patch) => {
      this.emit('state-update', prevState, nextState, patch)
      this.updateAll(nextState)
    })

    // Exposing uppy object on window for debugging and testing
    if (this.opts.debug && typeof window !== 'undefined') {
      window[this.opts.id] = this
    }

    this.#addListeners()
  }

  emit (event, ...args) {
    this.#emitter.emit(event, ...args)
  }

  on (event, callback) {
    this.#emitter.on(event, callback)
    return this
  }

  once (event, callback) {
    this.#emitter.once(event, callback)
    return this
  }

  off (event, callback) {
    this.#emitter.off(event, callback)
    return this
  }

  /**
   * Iterate on all plugins and run `update` on them.
   * Called each time state changes.
   *
   */
  updateAll (state) {
    this.iteratePlugins(plugin => {
      plugin.update(state)
    })
  }

  /**
   * Updates state with a patch
   *
   * @param {object} patch {foo: 'bar'}
   */
  setState (patch) {
    this.store.setState(patch)
  }

  /**
   * Returns current state.
   *
   * @returns {object}
   */
  getState () {
    return this.store.getState()
  }

  /**
   * Back compat for when uppy.state is used instead of uppy.getState().
   * TODO: remove this in next major version
   *
   * @deprecated
   */
  get state () {
    // Here, state is a non-enumerable property.
    return this.getState()
  }

  /**
   * Shorthand to set state for a specific file.
   */
  setFileState (fileID, state) {
    if (!this.getState().files[fileID]) {
      throw new Error(`Can’t set state for ${fileID} (the file could have been removed)`)
    }

    this.setState({
      files: { ...this.getState().files, [fileID]: { ...this.getState().files[fileID], ...state } },
    })
  }

  i18nInit () {
    const translator = new Translator([this.defaultLocale, this.opts.locale])
    this.i18n = translator.translate.bind(translator)
    this.i18nArray = translator.translateArray.bind(translator)
    this.locale = translator.locale
  }

  setOptions (newOpts) {
    this.opts = {
      ...this.opts,
      ...newOpts,
      restrictions: {
        ...this.opts.restrictions,
        ...(newOpts && newOpts.restrictions),
      },
    }

    if (newOpts.meta) {
      this.setMeta(newOpts.meta)
    }

    this.i18nInit()

    if (newOpts.locale) {
      this.iteratePlugins((plugin) => {
        plugin.setOptions()
      })
    }

    // Note: this is not the preact `setState`, it's an internal function that has the same name.
    this.setState() // so that UI re-renders with new options
  }

  resetProgress () {
    const defaultProgress = {
      percentage: 0,
      bytesUploaded: 0,
      uploadComplete: false,
      uploadStarted: null,
    }
    const files = { ...this.getState().files }
    const updatedFiles = {}
    Object.keys(files).forEach(fileID => {
      const updatedFile = { ...files[fileID] }
      updatedFile.progress = { ...updatedFile.progress, ...defaultProgress }
      updatedFiles[fileID] = updatedFile
    })

    this.setState({
      files: updatedFiles,
      totalProgress: 0,
    })

    this.emit('reset-progress')
  }

  addPreProcessor (fn) {
    this.#uploader.preProcessors.add(fn)
  }

  removePreProcessor (fn) {
    return this.#uploader.preProcessors.delete(fn)
  }

  addPostProcessor (fn) {
    this.#uploader.postProcessors.add(fn)
  }

  removePostProcessor (fn) {
    return this.#uploader.postProcessors.delete(fn)
  }

  addUploader (fn) {
    this.#uploader.uploaders.add(fn)
  }

  removeUploader (fn) {
    return this.#uploader.uploaders.delete(fn)
  }

  setMeta (data) {
    const updatedMeta = { ...this.getState().meta, ...data }
    const updatedFiles = { ...this.getState().files }

    Object.keys(updatedFiles).forEach((fileID) => {
      updatedFiles[fileID] = { ...updatedFiles[fileID], meta: { ...updatedFiles[fileID].meta, ...data } }
    })

    this.log('Adding metadata:')
    this.log(data)

    this.setState({
      meta: updatedMeta,
      files: updatedFiles,
    })
  }

  setFileMeta (fileID, data) {
    const updatedFiles = { ...this.getState().files }
    if (!updatedFiles[fileID]) {
      this.log('Was trying to set metadata for a file that has been removed: ', fileID)
      return
    }
    const newMeta = { ...updatedFiles[fileID].meta, ...data }
    updatedFiles[fileID] = { ...updatedFiles[fileID], meta: newMeta }
    this.setState({ files: updatedFiles })
  }

  /**
   * Get a file object.
   *
   * @param {string} fileID The ID of the file object to return.
   */
  getFile (fileID) {
    return this.getState().files[fileID]
  }

  /**
   * Get all files in an array.
   */
  getFiles () {
    const { files } = this.getState()
    return Object.values(files)
  }

  getObjectOfFilesPerState () {
    const { files: filesObject, totalProgress, error } = this.getState()
    const files = Object.values(filesObject)
    const inProgressFiles = files.filter(({ progress }) => !progress.uploadComplete && progress.uploadStarted)
    const newFiles =  files.filter((file) => !file.progress.uploadStarted)
    const startedFiles = files.filter(
      file => file.progress.uploadStarted || file.progress.preprocess || file.progress.postprocess,
    )
    const uploadStartedFiles = files.filter((file) => file.progress.uploadStarted)
    const pausedFiles = files.filter((file) => file.isPaused)
    const completeFiles = files.filter((file) => file.progress.uploadComplete)
    const erroredFiles = files.filter((file) => file.error)
    const inProgressNotPausedFiles = inProgressFiles.filter((file) => !file.isPaused)
    const processingFiles = files.filter((file) => file.progress.preprocess || file.progress.postprocess)

    return {
      newFiles,
      startedFiles,
      uploadStartedFiles,
      pausedFiles,
      completeFiles,
      erroredFiles,
      inProgressFiles,
      inProgressNotPausedFiles,
      processingFiles,

      isUploadStarted: uploadStartedFiles.length > 0,
      isAllComplete: totalProgress === 100
        && completeFiles.length === files.length
        && processingFiles.length === 0,
      isAllErrored: !!error && erroredFiles.length === files.length,
      isAllPaused: inProgressFiles.length !== 0 && pausedFiles.length === inProgressFiles.length,
      isUploadInProgress: inProgressFiles.length > 0,
      isSomeGhost: files.some(file => file.isGhost),
    }
  }

  /*
  * @constructs
  * @param { Error } error
  * @param { undefined } file
  */
  /*
  * @constructs
  * @param { RestrictionError } error
  * @param { UppyFile | undefined } file
  */
  #informAndEmit (error, file) {
    const { message, details = '' } = error

    if (error.isRestriction) {
      this.emit('restriction-failed', file, error)
    } else {
      this.emit('error', error)
    }
    this.info({ message, details }, 'error', this.opts.infoTimeout)
    this.log(`${message} ${details}`.trim(), 'error')
  }

  validateRestrictions (file, files = this.getFiles()) {
    // TODO: directly return the Restriction error in next major version.
    // we create RestrictionError's just to discard immediately, which doesn't make sense.
    try {
      this.#restricter.validate(file, files)
      return { result: true }
    } catch (err) {
      return { result: false, reason: err.message }
    }
  }

  #checkRequiredMetaFieldsOnFile (file) {
    const { missingFields, error } = this.#restricter.getMissingRequiredMetaFields(file)

    if (missingFields.length > 0) {
      this.setFileState(file.id, { missingRequiredMetaFields: missingFields })
      this.log(error.message)
      this.emit('restriction-failed', file, error)
      return false
    }
    return true
  }

  #checkRequiredMetaFields (files) {
    let success = true
    for (const file of Object.values(files)) {
      if (!this.#checkRequiredMetaFieldsOnFile(file)) {
        success = false
      }
    }
    return success
  }

  #assertNewUploadAllowed (file) {
    const { allowNewUpload } = this.getState()

    if (allowNewUpload === false) {
      const error = new RestrictionError(this.i18n('noMoreFilesAllowed'))
      this.#informAndEmit(error, file)
      throw error
    }
  }

  checkIfFileAlreadyExists (fileID) {
    const { files } = this.getState()

    if (files[fileID] && !files[fileID].isGhost) {
      return true
    }
    return false
  }

  /**
   * Create a file state object based on user-provided `addFile()` options.
   *
   * Note this is extremely side-effectful and should only be done when a file state object
   * will be added to state immediately afterward!
   *
   * The `files` value is passed in because it may be updated by the caller without updating the store.
   */
  #checkAndCreateFileStateObject (files, fileDescriptor) {
    const fileType = getFileType(fileDescriptor)
    const fileName = getFileName(fileType, fileDescriptor)
    const fileExtension = getFileNameAndExtension(fileName).extension
    const isRemote = Boolean(fileDescriptor.isRemote)
    const fileID = generateFileID({
      ...fileDescriptor,
      type: fileType,
    })

    if (this.checkIfFileAlreadyExists(fileID)) {
      const error = new RestrictionError(this.i18n('noDuplicates', { fileName }))
      this.#informAndEmit(error, fileDescriptor)
      throw error
    }

    const meta = fileDescriptor.meta || {}
    meta.name = fileName
    meta.type = fileType

    // `null` means the size is unknown.
    const size = Number.isFinite(fileDescriptor.data.size) ? fileDescriptor.data.size : null

    let newFile = {
      source: fileDescriptor.source || '',
      id: fileID,
      name: fileName,
      extension: fileExtension || '',
      meta: {
        ...this.getState().meta,
        ...meta,
      },
      type: fileType,
      data: fileDescriptor.data,
      progress: {
        percentage: 0,
        bytesUploaded: 0,
        bytesTotal: size,
        uploadComplete: false,
        uploadStarted: null,
      },
      size,
      isRemote,
      remote: fileDescriptor.remote || '',
      preview: fileDescriptor.preview,
    }

    const onBeforeFileAddedResult = this.opts.onBeforeFileAdded(newFile, files)

    if (onBeforeFileAddedResult === false) {
      // Don’t show UI info for this error, as it should be done by the developer
      const error = new RestrictionError('Cannot add the file because onBeforeFileAdded returned false.')
      this.emit('restriction-failed', fileDescriptor, error)
      throw error
    } else if (typeof onBeforeFileAddedResult === 'object' && onBeforeFileAddedResult !== null) {
      newFile = onBeforeFileAddedResult
    }

    try {
      const filesArray = Object.keys(files).map(i => files[i])
      this.#restricter.validate(newFile, filesArray)
    } catch (err) {
      this.#informAndEmit(err, newFile)
      throw err
    }

    return newFile
  }

  // Schedule an upload if `autoProceed` is enabled.
  #startIfAutoProceed () {
    if (this.opts.autoProceed && !this.scheduledAutoProceed) {
      this.scheduledAutoProceed = setTimeout(() => {
        this.scheduledAutoProceed = null
        this.upload().catch((err) => {
          if (!err.isRestriction) {
            this.log(err.stack || err.message || err)
          }
        })
      }, 4)
    }
  }

  /**
   * Add a new file to `state.files`. This will run `onBeforeFileAdded`,
   * try to guess file type in a clever way, check file against restrictions,
   * and start an upload if `autoProceed === true`.
   *
   * @param {object} file object to add
   * @returns {string} id for the added file
   */
  addFile (file) {
    this.#assertNewUploadAllowed(file)

    const { files } = this.getState()
    let newFile = this.#checkAndCreateFileStateObject(files, file)

    // Users are asked to re-select recovered files without data,
    // and to keep the progress, meta and everthing else, we only replace said data
    if (files[newFile.id] && files[newFile.id].isGhost) {
      newFile = {
        ...files[newFile.id],
        data: file.data,
        isGhost: false,
      }
      this.log(`Replaced the blob in the restored ghost file: ${newFile.name}, ${newFile.id}`)
    }

    this.setState({
      files: {
        ...files,
        [newFile.id]: newFile,
      },
    })

    this.emit('file-added', newFile)
    this.emit('files-added', [newFile])
    this.log(`Added file: ${newFile.name}, ${newFile.id}, mime type: ${newFile.type}`)

    this.#startIfAutoProceed()

    return newFile.id
  }

  /**
   * Add multiple files to `state.files`. See the `addFile()` documentation.
   *
   * If an error occurs while adding a file, it is logged and the user is notified.
   * This is good for UI plugins, but not for programmatic use.
   * Programmatic users should usually still use `addFile()` on individual files.
   */
  addFiles (fileDescriptors) {
    this.#assertNewUploadAllowed()

    // create a copy of the files object only once
    const files = { ...this.getState().files }
    const newFiles = []
    const errors = []
    for (let i = 0; i < fileDescriptors.length; i++) {
      try {
        let newFile = this.#checkAndCreateFileStateObject(files, fileDescriptors[i])
        // Users are asked to re-select recovered files without data,
        // and to keep the progress, meta and everthing else, we only replace said data
        if (files[newFile.id] && files[newFile.id].isGhost) {
          newFile = {
            ...files[newFile.id],
            data: fileDescriptors[i].data,
            isGhost: false,
          }
          this.log(`Replaced blob in a ghost file: ${newFile.name}, ${newFile.id}`)
        }
        files[newFile.id] = newFile
        newFiles.push(newFile)
      } catch (err) {
        if (!err.isRestriction) {
          errors.push(err)
        }
      }
    }

    this.setState({ files })

    newFiles.forEach((newFile) => {
      this.emit('file-added', newFile)
    })

    this.emit('files-added', newFiles)

    if (newFiles.length > 5) {
      this.log(`Added batch of ${newFiles.length} files`)
    } else {
      Object.keys(newFiles).forEach(fileID => {
        this.log(`Added file: ${newFiles[fileID].name}\n id: ${newFiles[fileID].id}\n type: ${newFiles[fileID].type}`)
      })
    }

    if (newFiles.length > 0) {
      this.#startIfAutoProceed()
    }

    if (errors.length > 0) {
      let message = 'Multiple errors occurred while adding files:\n'
      errors.forEach((subError) => {
        message += `\n * ${subError.message}`
      })

      this.info({
        message: this.i18n('addBulkFilesFailed', { smart_count: errors.length }),
        details: message,
      }, 'error', this.opts.infoTimeout)

      if (typeof AggregateError === 'function') {
        throw new AggregateError(errors, message)
      } else {
        const err = new Error(message)
        err.errors = errors
        throw err
      }
    }
  }

  removeFiles (fileIDs, reason) {
    const { files, currentUploads } = this.getState()
    const updatedFiles = { ...files }
    const updatedUploads = { ...currentUploads }

    const removedFiles = Object.create(null)
    fileIDs.forEach((fileID) => {
      if (files[fileID]) {
        removedFiles[fileID] = files[fileID]
        delete updatedFiles[fileID]
      }
    })

    // Remove files from the `fileIDs` list in each upload.
    function fileIsNotRemoved (uploadFileID) {
      return removedFiles[uploadFileID] === undefined
    }

    Object.keys(updatedUploads).forEach((uploadID) => {
      const newFileIDs = currentUploads[uploadID].fileIDs.filter(fileIsNotRemoved)

      // Remove the upload if no files are associated with it anymore.
      if (newFileIDs.length === 0) {
        delete updatedUploads[uploadID]
        return
      }

      updatedUploads[uploadID] = {
        ...currentUploads[uploadID],
        fileIDs: newFileIDs,
      }
    })

    const stateUpdate = {
      currentUploads: updatedUploads,
      files: updatedFiles,
    }

    // If all files were removed - allow new uploads,
    // and clear recoveredState
    if (Object.keys(updatedFiles).length === 0) {
      stateUpdate.allowNewUpload = true
      stateUpdate.error = null
      stateUpdate.recoveredState = null
    }

    this.setState(stateUpdate)
    this.calculateTotalProgress()

    const removedFileIDs = Object.keys(removedFiles)
    removedFileIDs.forEach((fileID) => {
      this.emit('file-removed', removedFiles[fileID], reason)
    })

    if (removedFileIDs.length > 5) {
      this.log(`Removed ${removedFileIDs.length} files`)
    } else {
      this.log(`Removed files: ${removedFileIDs.join(', ')}`)
    }
  }

  removeFile (fileID, reason = null) {
    this.removeFiles([fileID], reason)
  }

  pauseResume (fileID) {
    if (!this.getState().capabilities.resumableUploads
         || this.getFile(fileID).uploadComplete) {
      return undefined
    }

    const wasPaused = this.getFile(fileID).isPaused || false
    const isPaused = !wasPaused

    this.setFileState(fileID, {
      isPaused,
    })

    this.emit('upload-pause', fileID, isPaused)

    return isPaused
  }

  pauseAll () {
    const updatedFiles = { ...this.getState().files }
    const inProgressUpdatedFiles = Object.keys(updatedFiles).filter((file) => {
      return !updatedFiles[file].progress.uploadComplete
             && updatedFiles[file].progress.uploadStarted
    })

    inProgressUpdatedFiles.forEach((file) => {
      const updatedFile = { ...updatedFiles[file], isPaused: true }
      updatedFiles[file] = updatedFile
    })

    this.setState({ files: updatedFiles })
    this.emit('pause-all')
  }

  resumeAll () {
    const updatedFiles = { ...this.getState().files }
    const inProgressUpdatedFiles = Object.keys(updatedFiles).filter((file) => {
      return !updatedFiles[file].progress.uploadComplete
             && updatedFiles[file].progress.uploadStarted
    })

    inProgressUpdatedFiles.forEach((file) => {
      const updatedFile = {
        ...updatedFiles[file],
        isPaused: false,
        error: null,
      }
      updatedFiles[file] = updatedFile
    })
    this.setState({ files: updatedFiles })

    this.emit('resume-all')
  }

  retryAll () {
    const updatedFiles = { ...this.getState().files }
    const filesToRetry = Object.keys(updatedFiles).filter(file => {
      return updatedFiles[file].error
    })

    filesToRetry.forEach((file) => {
      const updatedFile = {
        ...updatedFiles[file],
        isPaused: false,
        error: null,
      }
      updatedFiles[file] = updatedFile
    })
    this.setState({
      files: updatedFiles,
      error: null,
    })

    this.emit('retry-all', filesToRetry)

    if (filesToRetry.length === 0) {
      return Promise.resolve({
        successful: [],
        failed: [],
      })
    }

    const uploadID = this.#uploader.create(filesToRetry, {
      forceAllowNewUpload: true,
    })
    return this.#uploader.run(uploadID)
  }

  cancelAll () {
    this.emit('cancel-all')

    const { files } = this.getState()

    const fileIDs = Object.keys(files)
    if (fileIDs.length) {
      this.removeFiles(fileIDs, 'cancel-all')
    }

    this.setState({
      totalProgress: 0,
      error: null,
      recoveredState: null,
    })
  }

  retryUpload (fileID) {
    this.setFileState(fileID, {
      error: null,
      isPaused: false,
    })

    this.emit('upload-retry', fileID)

    const uploadID = this.#uploader.create([fileID], {
      forceAllowNewUpload: true,
    })
    return this.#uploader.run(uploadID)
  }

  reset () {
    this.cancelAll()
  }

  logout () {
    this.iteratePlugins(plugin => {
      if (plugin.provider && plugin.provider.logout) {
        plugin.provider.logout()
      }
    })
  }

  calculateProgress (file, data) {
    if (!this.getFile(file.id)) {
      this.log(`Not setting progress for a file that has been removed: ${file.id}`)
      return
    }

    // bytesTotal may be null or zero; in that case we can't divide by it
    const canHavePercentage = Number.isFinite(data.bytesTotal) && data.bytesTotal > 0
    this.setFileState(file.id, {
      progress: {
        ...this.getFile(file.id).progress,
        bytesUploaded: data.bytesUploaded,
        bytesTotal: data.bytesTotal,
        percentage: canHavePercentage
          ? Math.round((data.bytesUploaded / data.bytesTotal) * 100)
          : 0,
      },
    })

    this.calculateTotalProgress()
  }

  calculateTotalProgress () {
    // calculate total progress, using the number of files currently uploading,
    // multiplied by 100 and the summ of individual progress of each file
    const files = this.getFiles()

    const inProgress = files.filter((file) => {
      return file.progress.uploadStarted
        || file.progress.preprocess
        || file.progress.postprocess
    })

    if (inProgress.length === 0) {
      this.emit('progress', 0)
      this.setState({ totalProgress: 0 })
      return
    }

    const sizedFiles = inProgress.filter((file) => file.progress.bytesTotal != null)
    const unsizedFiles = inProgress.filter((file) => file.progress.bytesTotal == null)

    if (sizedFiles.length === 0) {
      const progressMax = inProgress.length * 100
      const currentProgress = unsizedFiles.reduce((acc, file) => {
        return acc + file.progress.percentage
      }, 0)
      const totalProgress = Math.round((currentProgress / progressMax) * 100)
      this.setState({ totalProgress })
      return
    }

    let totalSize = sizedFiles.reduce((acc, file) => {
      return acc + file.progress.bytesTotal
    }, 0)
    const averageSize = totalSize / sizedFiles.length
    totalSize += averageSize * unsizedFiles.length

    let uploadedSize = 0
    sizedFiles.forEach((file) => {
      uploadedSize += file.progress.bytesUploaded
    })
    unsizedFiles.forEach((file) => {
      uploadedSize += (averageSize * (file.progress.percentage || 0)) / 100
    })

    let totalProgress = totalSize === 0
      ? 0
      : Math.round((uploadedSize / totalSize) * 100)

    // hot fix, because:
    // uploadedSize ended up larger than totalSize, resulting in 1325% total
    if (totalProgress > 100) {
      totalProgress = 100
    }

    this.setState({ totalProgress })
    this.emit('progress', totalProgress)
  }

  /**
   * Registers listeners for all global actions, like:
   * `error`, `file-removed`, `upload-progress`
   */
  #addListeners () {
    /**
     * @param {Error} error
     * @param {object} [file]
     * @param {object} [response]
     */
    const errorHandler = (error, file, response) => {
      let errorMsg = error.message || 'Unknown error'
      if (error.details) {
        errorMsg += ` ${error.details}`
      }

      this.setState({ error: errorMsg })

      if (file != null && file.id in this.getState().files) {
        this.setFileState(file.id, {
          error: errorMsg,
          response,
        })
      }
    }

    this.on('error', errorHandler)

    this.on('upload-error', (file, error, response) => {
      errorHandler(error, file, response)

      if (typeof error === 'object' && error.message) {
        const newError = new Error(error.message)
        newError.details = error.message
        if (error.details) {
          newError.details += ` ${error.details}`
        }
        newError.message = this.i18n('failedToUpload', { file: file.name })
        this.#informAndEmit(newError)
      } else {
        this.#informAndEmit(error)
      }
    })

    this.on('upload', () => {
      this.setState({ error: null })
    })

    this.on('upload-started', (file) => {
      if (!this.getFile(file.id)) {
        this.log(`Not setting progress for a file that has been removed: ${file.id}`)
        return
      }
      this.setFileState(file.id, {
        progress: {
          uploadStarted: Date.now(),
          uploadComplete: false,
          percentage: 0,
          bytesUploaded: 0,
          bytesTotal: file.size,
        },
      })
    })

    this.on('upload-progress', this.calculateProgress)

    this.on('upload-success', (file, uploadResp) => {
      if (!this.getFile(file.id)) {
        this.log(`Not setting progress for a file that has been removed: ${file.id}`)
        return
      }

      const currentProgress = this.getFile(file.id).progress
      this.setFileState(file.id, {
        progress: {
          ...currentProgress,
          postprocess: this.#uploader.postProcessors.size > 0 ? {
            mode: 'indeterminate',
          } : null,
          uploadComplete: true,
          percentage: 100,
          bytesUploaded: currentProgress.bytesTotal,
        },
        response: uploadResp,
        uploadURL: uploadResp.uploadURL,
        isPaused: false,
      })

      // Remote providers sometimes don't tell us the file size,
      // but we can know how many bytes we uploaded once the upload is complete.
      if (file.size == null) {
        this.setFileState(file.id, {
          size: uploadResp.bytesUploaded || currentProgress.bytesTotal,
        })
      }

      this.calculateTotalProgress()
    })

    this.on('preprocess-progress', (file, progress) => {
      if (!this.getFile(file.id)) {
        this.log(`Not setting progress for a file that has been removed: ${file.id}`)
        return
      }
      this.setFileState(file.id, {
        progress: { ...this.getFile(file.id).progress, preprocess: progress },
      })
    })

    this.on('preprocess-complete', (file) => {
      if (!this.getFile(file.id)) {
        this.log(`Not setting progress for a file that has been removed: ${file.id}`)
        return
      }
      const files = { ...this.getState().files }
      files[file.id] = { ...files[file.id], progress: { ...files[file.id].progress } }
      delete files[file.id].progress.preprocess

      this.setState({ files })
    })

    this.on('postprocess-progress', (file, progress) => {
      if (!this.getFile(file.id)) {
        this.log(`Not setting progress for a file that has been removed: ${file.id}`)
        return
      }
      this.setFileState(file.id, {
        progress: { ...this.getState().files[file.id].progress, postprocess: progress },
      })
    })

    this.on('postprocess-complete', (file) => {
      if (!this.getFile(file.id)) {
        this.log(`Not setting progress for a file that has been removed: ${file.id}`)
        return
      }
      const files = {
        ...this.getState().files,
      }
      files[file.id] = {
        ...files[file.id],
        progress: {
          ...files[file.id].progress,
        },
      }
      delete files[file.id].progress.postprocess

      this.setState({ files })
    })

    this.on('restored', () => {
      // Files may have changed--ensure progress is still accurate.
      this.calculateTotalProgress()
    })

    this.on('dashboard:file-edit-complete', (file) => {
      if (file) {
        this.#checkRequiredMetaFieldsOnFile(file)
      }
    })

    // show informer if offline
    if (typeof window !== 'undefined' && window.addEventListener) {
      window.addEventListener('online', this.#updateOnlineStatus)
      window.addEventListener('offline', this.#updateOnlineStatus)
      setTimeout(this.#updateOnlineStatus, 3000)
    }
  }

  updateOnlineStatus () {
    const online = typeof window.navigator.onLine !== 'undefined'
      ? window.navigator.onLine
      : true
    if (!online) {
      this.emit('is-offline')
      this.info(this.i18n('noInternetConnection'), 'error', 0)
      this.wasOffline = true
    } else {
      this.emit('is-online')
      if (this.wasOffline) {
        this.emit('back-online')
        this.info(this.i18n('connectedToInternet'), 'success', 3000)
        this.wasOffline = false
      }
    }
  }

  #updateOnlineStatus = this.updateOnlineStatus.bind(this)

  getID () {
    return this.opts.id
  }

  /**
   * Registers a plugin with Core.
   *
   * @param {object} Plugin object
   * @param {object} [opts] object with options to be passed to Plugin
   * @returns {object} self for chaining
   */
  // eslint-disable-next-line no-shadow
  use (Plugin, opts) {
    if (typeof Plugin !== 'function') {
      const msg = `Expected a plugin class, but got ${Plugin === null ? 'null' : typeof Plugin}.`
        + ' Please verify that the plugin was imported and spelled correctly.'
      throw new TypeError(msg)
    }

    // Instantiate
    const plugin = new Plugin(this, opts)
    const pluginId = plugin.id

    if (!pluginId) {
      throw new Error('Your plugin must have an id')
    }

    if (!plugin.type) {
      throw new Error('Your plugin must have a type')
    }

    const existsPluginAlready = this.getPlugin(pluginId)
    if (existsPluginAlready) {
      const msg = `Already found a plugin named '${existsPluginAlready.id}'. `
        + `Tried to use: '${pluginId}'.\n`
        + 'Uppy plugins must have unique `id` options. See https://uppy.io/docs/plugins/#id.'
      throw new Error(msg)
    }

    if (Plugin.VERSION) {
      this.log(`Using ${pluginId} v${Plugin.VERSION}`)
    }

    if (plugin.type in this.#plugins) {
      this.#plugins[plugin.type].push(plugin)
    } else {
      this.#plugins[plugin.type] = [plugin]
    }
    plugin.install()

    return this
  }

  /**
   * Find one Plugin by name.
   *
   * @param {string} id plugin id
   * @returns {BasePlugin|undefined}
   */
  getPlugin (id) {
    for (const plugins of Object.values(this.#plugins)) {
      const foundPlugin = plugins.find(plugin => plugin.id === id)
      if (foundPlugin != null) return foundPlugin
    }
    return undefined
  }

  [Symbol.for('uppy test: getPlugins')] (type) {
    return this.#plugins[type]
  }

  /**
   * Iterate through all `use`d plugins.
   *
   * @param {Function} method that will be run on each plugin
   */
  iteratePlugins (method) {
    Object.values(this.#plugins).flat(1).forEach(method)
  }

  /**
   * Uninstall and remove a plugin.
   *
   * @param {object} instance The plugin instance to remove.
   */
  removePlugin (instance) {
    this.log(`Removing plugin ${instance.id}`)
    this.emit('plugin-remove', instance)

    if (instance.uninstall) {
      instance.uninstall()
    }

    const list = this.#plugins[instance.type]
    // list.indexOf failed here, because Vue3 converted the plugin instance
    // to a Proxy object, which failed the strict comparison test:
    // obj !== objProxy
    const index = list.findIndex(item => item.id === instance.id)
    if (index !== -1) {
      list.splice(index, 1)
    }

    const state = this.getState()
    const updatedState = {
      plugins: {
        ...state.plugins,
        [instance.id]: undefined,
      },
    }
    this.setState(updatedState)
  }

  /**
   * Uninstall all plugins and close down this Uppy instance.
   */
  close () {
    this.log(`Closing Uppy instance ${this.opts.id}: removing all files and uninstalling plugins`)

    this.reset()

    this.#storeUnsubscribe()

    this.iteratePlugins((plugin) => {
      this.removePlugin(plugin)
    })

    if (typeof window !== 'undefined' && window.removeEventListener) {
      window.removeEventListener('online', this.#updateOnlineStatus)
      window.removeEventListener('offline', this.#updateOnlineStatus)
    }
  }

  hideInfo () {
    const { info } = this.getState()

    this.setState({ info: info.slice(1) })

    this.emit('info-hidden')
  }

  /**
   * Set info message in `state.info`, so that UI plugins like `Informer`
   * can display the message.
   *
   * @param {string | object} message Message to be displayed by the informer
   * @param {string} [type]
   * @param {number} [duration]
   */
  info (message, type = 'info', duration = 3000) {
    const isComplexMessage = typeof message === 'object'

    this.setState({
      info: [
        ...this.getState().info,
        {
          type,
          message: isComplexMessage ? message.message : message,
          details: isComplexMessage ? message.details : null,
        },
      ],
    })

    setTimeout(() => this.hideInfo(), duration)

    this.emit('info-visible')
  }

  /**
   * Passes messages to a function, provided in `opts.logger`.
   * If `opts.logger: Uppy.debugLogger` or `opts.debug: true`, logs to the browser console.
   *
   * @param {string|object} message to log
   * @param {string} [type] optional `error` or `warning`
   */
  log (message, type) {
    const { logger } = this.opts
    switch (type) {
      case 'error': logger.error(message); break
      case 'warning': logger.warn(message); break
      default: logger.debug(message); break
    }
  }

  /**
   * Restore an upload by its ID.
   */
  restore (uploadID) {
    this.log(`Core: attempting to restore upload "${uploadID}"`)

    if (!this.getState().currentUploads[uploadID]) {
      this.#uploader.remove(uploadID)
      return Promise.reject(new Error('Nonexistent upload'))
    }

    return this.#uploader.run(uploadID)
  }

  [Symbol.for('uppy test: createUpload')] (...args) { return this.#uploader.create(...args) }

  /**
   * Add data to an upload's result object.
   *
   * @param {string} uploadID The ID of the upload.
   * @param {object} data Data properties to add to the result object.
   */
  addResultData (uploadID, data) { // TODO: remove this method in the next major
    if (!this.#uploader.get(uploadID)) {
      this.log(`Not setting result for an upload that has been removed: ${uploadID}`)
      return
    }
    const { currentUploads } = this.getState()
    const currentUpload = { ...currentUploads[uploadID], result: { ...currentUploads[uploadID].result, ...data } }
    this.setState({
      currentUploads: { ...currentUploads, [uploadID]: currentUpload },
    })
  }

<<<<<<< HEAD
  async upload () {
=======
  /**
   * Remove an upload, eg. if it has been canceled or completed.
   *
   * @param {string} uploadID The ID of the upload.
   */
  #removeUpload (uploadID) {
    const currentUploads = { ...this.getState().currentUploads }
    delete currentUploads[uploadID]

    this.setState({
      currentUploads,
    })
  }

  /**
   * Run an upload. This picks up where it left off in case the upload is being restored.
   *
   * @private
   */
  async #runUpload (uploadID) {
    let { currentUploads } = this.getState()
    let currentUpload = currentUploads[uploadID]
    const restoreStep = currentUpload.step || 0

    const steps = [
      ...this.#preProcessors,
      ...this.#uploaders,
      ...this.#postProcessors,
    ]
    try {
      for (let step = restoreStep; step < steps.length; step++) {
        if (!currentUpload) {
          break
        }
        const fn = steps[step]

        const updatedUpload = {
          ...currentUpload,
          step,
        }

        this.setState({
          currentUploads: {
            ...currentUploads,
            [uploadID]: updatedUpload,
          },
        })

        // TODO give this the `updatedUpload` object as its only parameter maybe?
        // Otherwise when more metadata may be added to the upload this would keep getting more parameters
        await fn(updatedUpload.fileIDs, uploadID)

        // Update currentUpload value in case it was modified asynchronously.
        currentUploads = this.getState().currentUploads
        currentUpload = currentUploads[uploadID]
      }
    } catch (err) {
      this.#removeUpload(uploadID)
      throw err
    }

    // Set result data.
    if (currentUpload) {
      // Mark postprocessing step as complete if necessary; this addresses a case where we might get
      // stuck in the postprocessing UI while the upload is fully complete.
      // If the postprocessing steps do not do any work, they may not emit postprocessing events at
      // all, and never mark the postprocessing as complete. This is fine on its own but we
      // introduced code in the @uppy/core upload-success handler to prepare postprocessing progress
      // state if any postprocessors are registered. That is to avoid a "flash of completed state"
      // before the postprocessing plugins can emit events.
      //
      // So, just in case an upload with postprocessing plugins *has* completed *without* emitting
      // postprocessing completion, we do it instead.
      currentUpload.fileIDs.forEach((fileID) => {
        const file = this.getFile(fileID)
        if (file && file.progress.postprocess) {
          this.emit('postprocess-complete', file)
        }
      })

      const files = currentUpload.fileIDs.map((fileID) => this.getFile(fileID))
      const successful = files.filter((file) => !file.error)
      const failed = files.filter((file) => file.error)
      await this.addResultData(uploadID, { successful, failed, uploadID })

      // Update currentUpload value in case it was modified asynchronously.
      currentUploads = this.getState().currentUploads
      currentUpload = currentUploads[uploadID]
    }
    // Emit completion events.
    // This is in a separate function so that the `currentUploads` variable
    // always refers to the latest state. In the handler right above it refers
    // to an outdated object without the `.result` property.
    let result
    if (currentUpload) {
      result = currentUpload.result
      this.emit('complete', result)

      this.#removeUpload(uploadID)
    }
    if (result == null) {
      this.log(`Not setting result for an upload that has been removed: ${uploadID}`)
    }
    return result
  }

  /**
   * Start an upload for all the files that are not currently being uploaded.
   *
   * @returns {Promise}
   */
  upload () {
>>>>>>> 6573b38c
    if (!this.#plugins.uploader?.length) {
      // TODO: shouldn't this be an error?
      this.log('No uploader type plugins are used', 'warning')
    }

    const { files } = this.getState()
    const preUpdatedFiles = this.opts.onBeforeUpload(files)

    if (preUpdatedFiles === false) {
      return Promise.reject(new Error('Not starting the upload because onBeforeUpload returned false'))
    }

    if (preUpdatedFiles && typeof preUpdatedFiles === 'object') {
      // Updating files in state, because uploader plugins receive file IDs,
      // and then fetch the actual file object from state
      this.setState({ files: preUpdatedFiles })
    }

<<<<<<< HEAD
    try {
      this.#restricter.validateMinNumberOfFiles(preUpdatedFiles)
    } catch (err) {
      this.#informAndEmit(err)
      return Promise.reject(err)
    }

    // We don't need to informAndEmit because checkRequiredMetaFields
    // already emits `restriction-failed` events for every file.
    // Instead we throw a generic required meta field error.
    if (!this.#checkRequiredMetaFields(preUpdatedFiles)) {
      return Promise.reject(new RestrictionError(this.i18n('missingRequiredMetaField')))
    }

    try {
      const { currentUploads } = this.getState()
      const currentlyUploadingFiles = Object.values(currentUploads).flatMap(curr => curr.fileIDs)
      const waitingFileIDs = []

      for (const fileID of Object.keys(preUpdatedFiles)) {
        const file = this.getFile(fileID)
        // if the file hasn't started uploading and hasn't already been assigned to an upload..
        if ((!file.progress.uploadStarted) && (currentlyUploadingFiles.indexOf(fileID) === -1)) {
          waitingFileIDs.push(file.id)
        }
      }

      return await this.#uploader.run(this.#uploader.create(waitingFileIDs))
    } catch (err) {
      this.emit('error', err)
      this.log(err, 'error')
      return Promise.reject(err)
    }
=======
    return Promise.resolve()
      .then(() => this.#restricter.validateMinNumberOfFiles(files))
      .catch((err) => {
        this.#informAndEmit(err)
        throw err
      })
      .then(() => {
        if (!this.#checkRequiredMetaFields(files)) {
          throw new RestrictionError(this.i18n('missingRequiredMetaField'))
        }
      })
      .catch((err) => {
        // Doing this in a separate catch because we already emited and logged
        // all the errors in `checkRequiredMetaFields` so we only throw a generic
        // missing fields error here.
        throw err
      })
      .then(() => {
        const { currentUploads } = this.getState()
        // get a list of files that are currently assigned to uploads
        const currentlyUploadingFiles = Object.values(currentUploads).flatMap(curr => curr.fileIDs)

        const waitingFileIDs = []
        Object.keys(files).forEach((fileID) => {
          const file = this.getFile(fileID)
          // if the file hasn't started uploading and hasn't already been assigned to an upload..
          if ((!file.progress.uploadStarted) && (currentlyUploadingFiles.indexOf(fileID) === -1)) {
            waitingFileIDs.push(file.id)
          }
        })

        const uploadID = this.#createUpload(waitingFileIDs)
        return this.#runUpload(uploadID)
      })
      .catch((err) => {
        this.emit('error', err)
        this.log(err, 'error')
        throw err
      })
>>>>>>> 6573b38c
  }
}

module.exports = Uppy<|MERGE_RESOLUTION|>--- conflicted
+++ resolved
@@ -13,10 +13,7 @@
 const supportsUploadProgress = require('./supportsUploadProgress')
 const getFileName = require('./getFileName')
 const { justErrorsLogger, debugLogger } = require('./loggers')
-<<<<<<< HEAD
 const { Uploader } = require('./Uploader')
-=======
->>>>>>> 6573b38c
 const {
   Restricter,
   defaultOptions: defaultRestrictionOptions,
@@ -39,7 +36,6 @@
   /** @type {Record<string, BasePlugin[]>} */
   #plugins = Object.create(null)
 
-<<<<<<< HEAD
   #uploader = new Uploader(
     this.getState.bind(this),
     this.setState.bind(this),
@@ -48,13 +44,6 @@
     this.getFile.bind(this),
     () => this.opts,
   )
-=======
-  #restricter
-
-  #storeUnsubscribe
-
-  #emitter = ee()
->>>>>>> 6573b38c
 
   #restricter
 
@@ -202,7 +191,6 @@
 
   /**
    * Back compat for when uppy.state is used instead of uppy.getState().
-   * TODO: remove this in next major version
    *
    * @deprecated
    */
@@ -1351,122 +1339,7 @@
     })
   }
 
-<<<<<<< HEAD
   async upload () {
-=======
-  /**
-   * Remove an upload, eg. if it has been canceled or completed.
-   *
-   * @param {string} uploadID The ID of the upload.
-   */
-  #removeUpload (uploadID) {
-    const currentUploads = { ...this.getState().currentUploads }
-    delete currentUploads[uploadID]
-
-    this.setState({
-      currentUploads,
-    })
-  }
-
-  /**
-   * Run an upload. This picks up where it left off in case the upload is being restored.
-   *
-   * @private
-   */
-  async #runUpload (uploadID) {
-    let { currentUploads } = this.getState()
-    let currentUpload = currentUploads[uploadID]
-    const restoreStep = currentUpload.step || 0
-
-    const steps = [
-      ...this.#preProcessors,
-      ...this.#uploaders,
-      ...this.#postProcessors,
-    ]
-    try {
-      for (let step = restoreStep; step < steps.length; step++) {
-        if (!currentUpload) {
-          break
-        }
-        const fn = steps[step]
-
-        const updatedUpload = {
-          ...currentUpload,
-          step,
-        }
-
-        this.setState({
-          currentUploads: {
-            ...currentUploads,
-            [uploadID]: updatedUpload,
-          },
-        })
-
-        // TODO give this the `updatedUpload` object as its only parameter maybe?
-        // Otherwise when more metadata may be added to the upload this would keep getting more parameters
-        await fn(updatedUpload.fileIDs, uploadID)
-
-        // Update currentUpload value in case it was modified asynchronously.
-        currentUploads = this.getState().currentUploads
-        currentUpload = currentUploads[uploadID]
-      }
-    } catch (err) {
-      this.#removeUpload(uploadID)
-      throw err
-    }
-
-    // Set result data.
-    if (currentUpload) {
-      // Mark postprocessing step as complete if necessary; this addresses a case where we might get
-      // stuck in the postprocessing UI while the upload is fully complete.
-      // If the postprocessing steps do not do any work, they may not emit postprocessing events at
-      // all, and never mark the postprocessing as complete. This is fine on its own but we
-      // introduced code in the @uppy/core upload-success handler to prepare postprocessing progress
-      // state if any postprocessors are registered. That is to avoid a "flash of completed state"
-      // before the postprocessing plugins can emit events.
-      //
-      // So, just in case an upload with postprocessing plugins *has* completed *without* emitting
-      // postprocessing completion, we do it instead.
-      currentUpload.fileIDs.forEach((fileID) => {
-        const file = this.getFile(fileID)
-        if (file && file.progress.postprocess) {
-          this.emit('postprocess-complete', file)
-        }
-      })
-
-      const files = currentUpload.fileIDs.map((fileID) => this.getFile(fileID))
-      const successful = files.filter((file) => !file.error)
-      const failed = files.filter((file) => file.error)
-      await this.addResultData(uploadID, { successful, failed, uploadID })
-
-      // Update currentUpload value in case it was modified asynchronously.
-      currentUploads = this.getState().currentUploads
-      currentUpload = currentUploads[uploadID]
-    }
-    // Emit completion events.
-    // This is in a separate function so that the `currentUploads` variable
-    // always refers to the latest state. In the handler right above it refers
-    // to an outdated object without the `.result` property.
-    let result
-    if (currentUpload) {
-      result = currentUpload.result
-      this.emit('complete', result)
-
-      this.#removeUpload(uploadID)
-    }
-    if (result == null) {
-      this.log(`Not setting result for an upload that has been removed: ${uploadID}`)
-    }
-    return result
-  }
-
-  /**
-   * Start an upload for all the files that are not currently being uploaded.
-   *
-   * @returns {Promise}
-   */
-  upload () {
->>>>>>> 6573b38c
     if (!this.#plugins.uploader?.length) {
       // TODO: shouldn't this be an error?
       this.log('No uploader type plugins are used', 'warning')
@@ -1485,7 +1358,6 @@
       this.setState({ files: preUpdatedFiles })
     }
 
-<<<<<<< HEAD
     try {
       this.#restricter.validateMinNumberOfFiles(preUpdatedFiles)
     } catch (err) {
@@ -1519,47 +1391,6 @@
       this.log(err, 'error')
       return Promise.reject(err)
     }
-=======
-    return Promise.resolve()
-      .then(() => this.#restricter.validateMinNumberOfFiles(files))
-      .catch((err) => {
-        this.#informAndEmit(err)
-        throw err
-      })
-      .then(() => {
-        if (!this.#checkRequiredMetaFields(files)) {
-          throw new RestrictionError(this.i18n('missingRequiredMetaField'))
-        }
-      })
-      .catch((err) => {
-        // Doing this in a separate catch because we already emited and logged
-        // all the errors in `checkRequiredMetaFields` so we only throw a generic
-        // missing fields error here.
-        throw err
-      })
-      .then(() => {
-        const { currentUploads } = this.getState()
-        // get a list of files that are currently assigned to uploads
-        const currentlyUploadingFiles = Object.values(currentUploads).flatMap(curr => curr.fileIDs)
-
-        const waitingFileIDs = []
-        Object.keys(files).forEach((fileID) => {
-          const file = this.getFile(fileID)
-          // if the file hasn't started uploading and hasn't already been assigned to an upload..
-          if ((!file.progress.uploadStarted) && (currentlyUploadingFiles.indexOf(fileID) === -1)) {
-            waitingFileIDs.push(file.id)
-          }
-        })
-
-        const uploadID = this.#createUpload(waitingFileIDs)
-        return this.#runUpload(uploadID)
-      })
-      .catch((err) => {
-        this.emit('error', err)
-        this.log(err, 'error')
-        throw err
-      })
->>>>>>> 6573b38c
   }
 }
 
