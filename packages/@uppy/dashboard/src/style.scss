@import '@uppy/core/src/_utils.scss';
@import '@uppy/core/src/_variables.scss';
@import '@uppy/informer/src/style.scss';
@import '@uppy/status-bar/src/style.scss';
@import '@uppy/provider-views/src/style.scss';

// transitions //

.uppy-transition-slideDownUp-enter {
  opacity: 0.01;
  transform: translate3d(0, -105%, 0);
  transition: transform 0.25s ease-in-out, opacity 0.25s ease-in-out;
}

.uppy-transition-slideDownUp-enter.uppy-transition-slideDownUp-enter-active {
  opacity: 1;
  transform: translate3d(0, 0, 0);
}

.uppy-transition-slideDownUp-leave {
  opacity: 1;
  transform: translate3d(0, 0, 0);
  transition: transform 0.25s ease-in-out, opacity 0.25s ease-in-out;
}

.uppy-transition-slideDownUp-leave.uppy-transition-slideDownUp-leave-active {
  opacity: 0.01;
  transform: translate3d(0, -105%, 0);
}

// end transitions //

.uppy-Dashboard--modal {
  z-index: $zIndex-2;
}

  .uppy-Dashboard--modal[aria-hidden=true] {
    display: none;
  }

  // Modal open/close animations

  @keyframes uppy-Dashboard-fadeIn {
    from { opacity: 0;  }
    to { opacity: 1;  }
  }

  @keyframes uppy-Dashboard-fadeOut {
    from { opacity: 1;  }
    to { opacity: 0;  }
  }

  @keyframes uppy-Dashboard-slideDownAndFadeIn {
    from { transform: translate3d(-50%, -70%, 0); opacity: 0; }
    to { transform: translate3d(-50%, -50%, 0); opacity: 1; }
  }

    @keyframes uppy-Dashboard-slideDownAndFadeIn--small {
      from { transform: translate3d(0, -20%, 0); opacity: 0; }
      to { transform: translate3d(0, 0, 0); opacity: 1; }
    }

  @keyframes uppy-Dashboard-slideUpFadeOut {
    from { transform: translate3d(-50%, -50%, 0); opacity: 1; }
    to { transform: translate3d(-50%, -70%, 0); opacity: 0; }
  }

    @keyframes uppy-Dashboard-slideUpFadeOut--small {
      from { transform: translate3d(0, 0, 0); opacity: 1; }
      to { transform: translate3d(0, -20%, 0); opacity: 0; }
    }

  .uppy-Dashboard--modal.uppy-Dashboard--animateOpenClose > .uppy-Dashboard-inner {
    animation: uppy-Dashboard-slideDownAndFadeIn--small 0.3s cubic-bezier(0, 0, .2, 1);

    @media #{$screen-medium} {
      animation: uppy-Dashboard-slideDownAndFadeIn 0.3s cubic-bezier(0, 0, .2, 1);
    }
  }

  .uppy-Dashboard--modal.uppy-Dashboard--animateOpenClose > .uppy-Dashboard-overlay {
    animation: uppy-Dashboard-fadeIn 0.3s cubic-bezier(0, 0, .2, 1);
  }

  .uppy-Dashboard--modal.uppy-Dashboard--animateOpenClose.uppy-Dashboard--isClosing > .uppy-Dashboard-inner {
    animation: uppy-Dashboard-slideUpFadeOut--small 0.3s cubic-bezier(0, 0, .2, 1);

    @media #{$screen-medium} {
      animation: uppy-Dashboard-slideUpFadeOut 0.3s cubic-bezier(0, 0, .2, 1);
    }
  }

  .uppy-Dashboard--modal.uppy-Dashboard--animateOpenClose.uppy-Dashboard--isClosing > .uppy-Dashboard-overlay {
    animation: uppy-Dashboard-fadeOut 0.3s cubic-bezier(0, 0, .2, 1);
  }

// Added to body to prevent the page from scrolling when Modal is open
.uppy-Dashboard-isFixed {
  overflow: hidden;
  height: 100vh;
}

.uppy-Dashboard--modal .uppy-Dashboard-overlay {
  position: fixed;
  top: 0;
  left: 0;
  right: 0;
  bottom: 0;
  background-color: rgba($black, 0.5);
  z-index: $zIndex-2;
}

.uppy-Dashboard-inner {
  position: relative;
  background-color: $gray-50;
  max-width: 100%; /* no !important */
  max-height: 100%; /* no !important */
  // min-width: 290px;
  // min-height: 450px is required for everything to fit on mobile
  min-height: 450px;
  outline: none;
  border: 1px solid $gray-200;
  border-radius: 5px;

  .uppy-size--md & {
    min-height: auto;
  }

  @media #{$screen-medium} {
    width: 750px; /* no !important */
    height: 550px; /* no !important */
  }

  .uppy-Dashboard--modal & {
    z-index: $zIndex-3;
  }
}

.uppy-Dashboard-innerWrap {
  display: flex;
  flex-direction: column;
  height: 100%;
  overflow: hidden;
  position: relative;
  border-radius: 5px;
  opacity: 0;
}

  .uppy-Dashboard--isInnerWrapVisible .uppy-Dashboard-innerWrap{
    opacity: 1;
  }

.uppy-Dashboard--modal .uppy-Dashboard-inner {
  position: fixed;
  top: 35px;
  left: 15px;
  right: 15px;
  bottom: 15px;
  border: none;

  @media #{$screen-medium} {
    top: 50%;
    left: 50%;
    transform: translate(-50%, -50%);
    box-shadow: 0 5px 15px 4px rgba($black, 0.15);
  }
}

.uppy-Dashboard-close {
  display: block;
  position: absolute;
  top: -33px;
  right: -2px;
  cursor: pointer;
  color: rgba($white, 0.9);
  font-size: 27px;
  z-index: $zIndex-5;

  @media #{$screen-medium} {
    font-size: 35px;
    top: -10px;
    right: -35px;
  }
}

.uppy-DashboardAddFiles {
  display: flex;
  justify-content: center;
  align-items: center;
  flex-direction: column;
  height: 100%;
  position: relative;
  text-align: center;
  flex: 1;
}

.uppy-DashboardTabs {
  display: flex;
  flex-direction: column;
  justify-content: center;
  width: 100%;

  .uppy-size--md & {
    align-items: center;
  }
}

.uppy-DashboardTabs-title {
  font-size: 14px;
  line-height: 30px;
  font-weight: 400;
  margin: 0;
  padding: 0;
  text-align: center;
  color: $gray-700;

  .uppy-size--md & {
    font-size: 16px;
    line-height: 40px;
  }
}

.uppy-DashboardAddFiles-info {
  padding-top: 15px;
  padding-bottom: 15px;

  .uppy-size--md & {
    position: absolute;
    bottom: 30px;
    left: 0;
    right: 0;
    padding-top: 30px;
    padding-bottom: 0;
  }
}

.uppy-Dashboard-browse {
  @include reset-button;
  cursor: pointer;
  color: rgba($blue, 0.9);

  &:hover {
    text-decoration: underline;
  }
}

  .uppy-Dashboard-browse:focus {
    outline: none;
    border-bottom: 2px solid $blue;
  }

.uppy-DashboardTabs-list {
  display: flex;
  flex-direction: column;
  max-height: 300px;
  overflow-x: auto;
  -webkit-overflow-scrolling: touch;
  margin-top: 10px;
  padding: 2px 0;

  .uppy-size--md & {
    flex-direction: row;
    flex-wrap: wrap;
    justify-content: center;
    max-width: 600px;
    overflow-x: initial;
    margin-top: 15px;
    padding-top: 0;
  }
}

.uppy-DashboardTab {
  width: 100%;
  display: inline-block;
  text-align: center;
  border-bottom: 1px solid $gray-200;
  padding: 0px 2px;

  .uppy-size--md & {
    width: initial;
    margin-bottom: 20px;
    border-bottom: none;
    padding: 0;
  }
}

.uppy-DashboardTab-btn {
  width: 100%;
  height: 100%;
  cursor: pointer;
  border: 0;
  background-color: transparent;
  -webkit-appearance: none;
  appearance: none;
  color: $gray-700;
  display: flex;
  flex-direction: row;
  align-items: center;
  padding: 12px 20px;
  line-height: 1;
  text-align: center;

  .uppy-size--md & {
    width: 86px;
    margin-right: 1px;
    flex-direction: column;
    padding: 10px 3px;
    border-radius: 5px;
  }
}

  .uppy-DashboardTab-btn::-moz-focus-inner {
    border: 0;
  }

  .uppy-DashboardTab-btn:hover {
    background-color: $gray-100--highlighted;
  }

  .uppy-DashboardTab-btn:active,
  .uppy-DashboardTab-btn:focus {
    background-color: darken($gray-100--highlighted, 2%);
    outline: none;
  }

  .uppy-DashboardTab-btn svg {
    margin-right: 10px;

    .uppy-size--md & {
      margin-right: 0;
    }
  }

  .uppy-DashboardTab-btn svg {
    max-width: 100%;
    max-height: 100%;
    display: inline-block;
    vertical-align: text-top;
    overflow: hidden;
    transition: transform ease-in-out .15s;
  }

.uppy-DashboardTab-name {
  font-size: 14px;
  font-weight: 500;

  .uppy-size--md & {
    font-size: 11px;
    line-height: 14px;
    margin-top: 8px;
    margin-bottom: 0;
  }
}

// On SVG sizing: https://sarasoueidan.com/blog/svg-style-inheritance-and-FOUSVG/
.uppy-DashboardTab svg {
  width: 18px;
  height: 18px;
  vertical-align: middle;

  .uppy-size--md & {
    width: 27px;
    height: 27px;
  }
}

.uppy-Dashboard-input {
  width: 0.1px;
  height: 0.1px;
  opacity: 0;
  overflow: hidden;
  position: absolute;
  z-index: -1;
}

.uppy-DashboardContent-bar {
  display: flex;
  align-items: center;
  justify-content: space-between;
  height: 40px;
  width: 100%;
<<<<<<< HEAD
  border-bottom: 1px solid #eaeaea;

=======
  border-bottom: 1px solid $gray-200;
>>>>>>> 9ce28b5f
  z-index: $zIndex-4;
  background-color: $gray-50;
  padding: 0 10px;

  .uppy-size--md & {
    height: 50px;
    padding: 0 15px;
  }
}

.uppy-DashboardContent-title {
  position: absolute;
  top: 0;
  left: 0;
  right: 0;
  text-align: center;
  font-size: 12px;
  line-height: 40px;
  font-weight: 500;
  max-width: 170px;
  text-overflow: ellipsis;
  white-space: nowrap;
  overflow-x: hidden;
  margin: auto;

  .uppy-size--md & {
    font-size: 14px;
    line-height: 50px;
    max-width: 300px;
  }
}

.uppy-DashboardContent-back {
  @include reset-button;
  display: inline-block;
  font-size: 12px;
  font-weight: 400;
  cursor: pointer;
  color: $blue;
  padding: 7px 6px;
  margin-left: -6px;
  border-radius: 3px;

  &:hover {
    color: darken($blue, 12%);
  }

  .uppy-size--md & {
    font-size: 14px;
  }
}

.uppy-DashboardContent-addMore {
  @include reset-button;
  display: inline-block;
  font-weight: 500;
  cursor: pointer;
  color: $blue;
  width: 27px;
  height: 27px;
  padding: 6px;
  margin-right: -6px;
  border-radius: 3px;

  &:hover {
    color: darken($blue, 12%)
  }
}

  .uppy-DashboardContent-addMore svg {
    vertical-align: text-top;
  }

.uppy-DashboardContent-panel {
  position: absolute;
  top: 0;
  bottom: 0;
  left: 0;
  right: 0;
  background-color: darken($white, 4%);
  overflow: hidden;
  z-index: $zIndex-5;
  border-radius: 5px;
  display: flex;
  flex-direction: column;
  flex: 1;
}

.uppy-Dashboard-AddFilesPanel {
  position: absolute;
  top: 0;
  bottom: 0;
  left: 0;
  right: 0;
  background: $gray-50;
  background: linear-gradient(0deg, $gray-50 35%, rgba($gray-50, 0.85) 100%);
  box-shadow: 0 0 10px 5px rgba($black, 0.15);
  overflow: hidden;
  z-index: $zIndex-5;
  border-radius: 5px;
  display: flex;
  flex-direction: column;
}

  .uppy-Dashboard--isAddFilesPanelVisible .uppy-Dashboard-files {
    filter: blur(2px);
  }

// Progress bar placeholder

.uppy-Dashboard-progress {
  position: absolute;
  bottom: 0;
  left: 0;
  width: 100%;
  height: 12%;
}

.uppy-Dashboard-progressBarContainer.is-active {
  z-index: $zIndex-4;
  position: absolute;
  top: 0;
  left: 0;
  width: 100%;
  height: 100%;
}

// .uppy-Dashboard-next {
//   position: absolute;
//   top: 0;
//   left: 0;
//   width: 100%;
//   height: 100%;
//   background: none;
//   background-color: rgba($gray-500, 0.7);
//   -webkit-appearance: none;
//   appearance: none;
//   border: 0;
//   z-index: $zIndex-3;
//   transition: background-color 0.5s;
//   color: $white;
//   font-family: inherit;
//   font-size: 14px;
//   line-height: 1;
//   padding: 0;
//   margin: 0;
//   outline: none;
//   cursor: not-allowed;
// }

// .uppy-Dashboard-next.is-active {
//   cursor: pointer;
//   background-color: $blue;

//   &:hover {
//     background-color: darken($blue, 20%);
//   }
// }

.uppy-Dashboard-filesContainer {
  @include clearfix;
  position: relative;
  overflow-y: hidden;
  margin: 0;
  flex: 1;
}

.uppy-Dashboard-files {
  margin: 0;
  padding: 0 0 10px 0;
  overflow-y: auto;
  -webkit-overflow-scrolling: touch;
  flex: 1;
}

  .uppy-size--md .uppy-Dashboard-files {
    padding-top: 10px;
  }

<<<<<<< HEAD
.uppy-Dashboard-drop-files-here-hint {
  display: flex;
  align-items: center;
  justify-content: center;
  visibility: hidden;
  position: absolute;
  top: 3px;
  right: 3px;
  bottom: 3px;
  left: 3px;
  padding-top: 90px;
  border: 2px dashed $color-cornflower-blue;
  border-radius: 4px;
  z-index: 2000;
  text-align: center;
  background-image: url("data:image/svg+xml,%3Csvg width='48' height='48' xmlns='http://www.w3.org/2000/svg'%3E%3Cpath d='M24 1v1C11.85 2 2 11.85 2 24s9.85 22 22 22 22-9.85 22-22S36.15 2 24 2V1zm0 0V0c13.254 0 24 10.746 24 24S37.254 48 24 48 0 37.254 0 24 10.746 0 24 0v1zm7.707 19.293a.999.999 0 1 1-1.414 1.414L25 16.414V34a1 1 0 1 1-2 0V16.414l-5.293 5.293a.999.999 0 1 1-1.414-1.414l7-7a.999.999 0 0 1 1.414 0l7 7z' fill='%232275D7' fill-rule='nonzero'/%3E%3C/svg%3E");
  background-position: 50% 50%;
  background-repeat: no-repeat;
  color: #707070;
  font-size: 16px;
}

.uppy-Dashboard.uppy-Dashboard--isDraggingOver{
  .uppy-Dashboard-drop-files-here-hint{
    visibility: visible;
  }
  .uppy-DashboardContent-bar,
  .uppy-Dashboard-files,
  .uppy-Dashboard-progressindicators {
    opacity: 0.2;
  }
  .uppy-DashboardAddFiles {
    opacity: 0.03;
  }
=======
.uppy-Dashboard.drag .uppy-Dashboard-innerWrap {
  background-color: darken($gray-50, 25%)
}

.uppy-Dashboard.drag .uppy-Dashboard-AddFilesPanel {
  background: darken($gray-50, 20%)
}

.uppy-Dashboard.drag .uppy-Dashboard-files--noFiles {
  border-color: darken($gray-50, 20%);
>>>>>>> 9ce28b5f
}

.uppy-Dashboard-dropFilesTitle {
  max-width: 300px;
  text-align: center;
  font-size: 16px;
  line-height: 1.45;
  font-weight: 400;
  color: $gray-700;
  margin: auto;
  padding: 0 15px;
  padding-top: 20px;

  .uppy-size--md & {
    max-width: 400px;
    font-size: 27px;
  }
}

.uppy-Dashboard-note {
  font-size: 14px;
  line-height: 1.25;
  text-align: center;
  color: $gray-600;
  max-width: 350px;
  margin: auto;
  padding: 0 15px;

  .uppy-size--md & {
    font-size: 16px;
    line-height: 1.35;
    max-width: 600px;
  }
}

a.uppy-Dashboard-poweredBy {
  display: inline-block;
  text-align: center;
  font-size: 11px;
  color: $gray-500;
  text-decoration: none;
  margin-top: 8px;
}

.uppy-Dashboard-poweredByIcon {
  stroke: $gray-500;
  fill: none;
  margin-left: 1px;
  margin-right: 1px;
  position: relative;
  top: 1px;
  opacity: 0.9;
  vertical-align: text-top;
}

.uppy-DashboardItem {
  list-style: none;
  margin: 10px 0;
  position: relative;
  display: flex;
  align-items: center;
  border-bottom: 1px solid $gray-200;
  padding-bottom: 10px;
  padding-left: 10px;

  $rl-margin: 15px;
  .uppy-size--md & {
    float: left;
    margin: 5px $rl-margin;
    width: calc(33.333% - #{$rl-margin} - #{$rl-margin});
    height: 170px;

    flex-direction: column;
    background-color: initial;
    border: 0;
    border-bottom: none;
    padding-bottom: 0;
    padding-left: 0;
  }

  .uppy-size--lg & {
    width: calc(25% - #{$rl-margin} - #{$rl-margin});
    height: 190px;
  }

  .uppy-size--xl & {
    width: calc(20% - #{$rl-margin} - #{$rl-margin});
    height: 210px;
  }
}

.uppy-DashboardItem-preview {
  width: 50px;
  height: 50px;
  border-bottom: 0;
  position: relative;
  display: flex;
  justify-content: center;
  align-items: center;

  .uppy-size--md & {
    width: 100%;
    height: 100px;
    border: 0;
  }

  .uppy-size--lg & {
    height: 120px;
  }

  .uppy-size--xl & {
    height: 140px;
  }
}

.uppy-DashboardItem-previewLink {
  position: absolute;
  left: 0;
  top: 0;
  right: 0;
  bottom: 0;
  z-index: $zIndex-3;
}

.uppy-DashboardItem-sourceIcon {
  display: inline-block;
  vertical-align: bottom;
  color: $gray-500;
}

.uppy-DashboardItem-sourceIcon svg,
.uppy-DashboardItem-sourceIcon svg * {
  max-width: 100%;
  max-height: 100%;
  display: inline-block;
  vertical-align: text-bottom;
  overflow: hidden;
  fill: currentColor;
  width: 11px;
  height: 11px;
}

.uppy-DashboardItem-previewInnerWrap {
  width: 100%;
  height: 100%;
  overflow: hidden;
  position: relative;
  display: flex;
  justify-content: center;
  align-items: center;
  flex-direction: column;
  box-shadow: 0 0 2px 0 rgba($black, 0.4);
  border-radius: 3px;

  .uppy-size--md & {
    box-shadow: 0 1px 3px rgba($black, 0.2);
  }
}

  .uppy-DashboardItem-previewInnerWrap:after {
    content: '';
    position: absolute;
    top: 0;
    bottom: 0;
    left: 0;
    right: 0;
    background-color: rgba($black, 0.65) /* no !important */;
    display: none;
    z-index: $zIndex-2;
  }


.uppy-DashboardItem-preview img {
  width: 100%;
  height: 100%;
  object-fit: cover;
}


.uppy-DashboardItem-previewIconWrap {
  height: 80px;
  max-height: 90%;
  position: relative;
}

.uppy-DashboardItem-previewIconBg {
  width: 100%;
  height: 100%;
  filter: drop-shadow(rgba($black, 0.1) 0px 0px 1px);
}

.uppy-DashboardItem-previewIcon {
  width: 18px;
  height: 18px;
  z-index: $zIndex-1;
  position: absolute;
  top: 50%;
  left: 50%;
  transform: translate(-50%, -50%);

  .uppy-size--md & {
    width: 25px;
    height: 25px;
  }
}

.uppy-DashboardItem-previewType {
  position: absolute;
  bottom: 14px;
  left: 50%;
  transform: translate(-50%, 0);
  text-transform: uppercase;
  font-size: 9px;
  letter-spacing: 1px;
  color: $gray-700;
  z-index: $zIndex-1;
  user-select: none;
}

.uppy-DashboardItem-info {
  padding-left: 15px;
  position: relative;
  max-width: 65%;

  .uppy-size--md & {
    width: 100%;
    max-width: 100%;
    flex: 1;
    padding: 8px 0 0;
    border-top: 0;
  }
}

.uppy-DashboardItem-name {
  font-size: 12px;
  line-height: 1.3;
  font-weight: 500;
  margin: 0;
  padding: 0;
  margin-bottom: 5px;
  text-overflow: ellipsis;
  white-space: nowrap;
  overflow: hidden;

  .uppy-size--md & {
    word-break: break-all;
    white-space: normal;
    overflow: initial;
  }
}

.uppy-DashboardItem-name a {
  text-decoration: none;
  color: $gray-800;
}

.uppy-DashboardItem-status {
  font-size: 11px;
  line-height: 1.3;
  font-weight: normal;
  color: $gray-600;
  margin-bottom: 4px;
}

.uppy-DashboardItem-statusSize {
  display: inline-block;
  vertical-align: bottom;
  text-transform: uppercase;
}

.uppy-DashboardItem-edit,
.uppy-DashboardItem-copyLink {
  display: inline-block;
  vertical-align: bottom;
  cursor: pointer;
  font-family: inherit;
  font-size: inherit;
  line-height: inherit;
  color: inherit;

  &:hover {
    text-decoration: underline;
  }
}

.uppy-DashboardItem-edit:not(:first-child),
.uppy-DashboardItem-copyLink:not(:first-child),
.uppy-DashboardItem-sourceIcon:not(:first-child) {
  position: relative;
  margin-left: 14px;
  // margin-right: 7px;

  &:before {
    content: '\00B7';
    position: absolute;
    top: 0;
    left: -9px;
    color: $gray-600;
  }
}

.uppy-DashboardItem-action {
  position: absolute;
  top: 18px;
  right: 10px;
  z-index: $zIndex-3;

  .uppy-size--md & {
    top: -8px;
    right: -8px;
  }
}

.uppy-DashboardItem-remove {
  @include reset-button;
  cursor: pointer;
  color: #111;
  width: 18px;
  height: 18px;
  opacity: 0.9;

  .uppy-size--md & {
    width: 20px;
    height: 20px;
  }
}

  .uppy-DashboardItem.is-inprogress:not(.is-resumable) .uppy-DashboardItem-remove {
    display: none;
  }


.uppy-DashboardItem-progress {
  position: absolute;
  top: 50%;
  left: 50%;
  transform: translate(-50%, -50%);
  z-index: $zIndex-3;
  color: $white;
  text-align: center;
  width: 120px;
  display: none;
  transition: all .35 ease;
}

  .uppy-DashboardItem.is-complete .uppy-DashboardItem-progress {
    transform: initial;
    top: -9px;
    right: -8px;
    left: initial;
    width: auto;
  }

  .uppy-DashboardItem.is-inprogress .uppy-DashboardItem-progress,
  .uppy-DashboardItem.is-complete .uppy-DashboardItem-progress,
  .uppy-DashboardItem.is-error .uppy-DashboardItem-progress {
    display: block;
  }

.uppy-DashboardItem-progressIndicator {
  @include reset-button;
  display: inline-block;
  width: 38px;
  height: 38px;
  opacity: 0.9;

  .uppy-size--md & {
    width: 55px;
    height: 55px;
  }
}

  button.uppy-DashboardItem-progressIndicator {
    cursor: pointer;
  }

  .uppy-DashboardItem.is-error .uppy-DashboardItem-progressIndicator {
    width: 18px;
    height: 18px;

    .uppy-size--md & {
      width: 28px;
      height: 28px;
    }
  }

  .uppy-DashboardItem.is-complete .uppy-DashboardItem-progressIndicator {
    width: 18px;
    height: 18px;
    opacity: 1;

    .uppy-size--md & {
      width: 22px;
      height: 22px;
    }
  }

.uppy-DashboardItem-progressInfo {
  font-size: 9px;
  line-height: 1;
  font-weight: 500;
  height: 10px;
  display: none;
  position: absolute;
  bottom: -10px;
  left: 0;
  width: 100%;
  text-shadow: 0 1px 0 rgba($black, 0.3);

  .uppy-size--md & {
    display: block;
  }
}

.UppyIcon-progressCircle {
  width: 100%;
  height: 100%;
}

.uppy-DashboardItem .bg {
  stroke: rgba($white, 0.4);
  opacity: 0;
}

.uppy-DashboardItem .progress {
  stroke: $white;
  transition: stroke-dashoffset .5s ease-out;
  opacity: 0;
}

.uppy-DashboardItem .play {
  stroke: $white;
  fill: $white;
  opacity: 0;
  transition: all 0.2s;
  display: none;
}

.uppy-DashboardItem .cancel {
  fill: $white;
  opacity: 0;
  transition: all 0.2s;
}

.uppy-DashboardItem .pause {
  stroke: $white;
  fill: $white;
  opacity: 0;
  transition: all 0.2s;
  display: none;
}

.uppy-DashboardItem.is-error .retry {
  fill: $white;
}

.uppy-DashboardItem.is-resumable {
  .pause, .play { display: block; }
  .cancel { display: none; }
}

.UppyIcon-progressCircle .check {
  opacity: 0;
  fill: $white;
  transition: all 0.2s;
}

.uppy-DashboardItem.is-inprogress {
  .bg, .progress, .pause, .cancel {
    opacity: 1;
  }

  .uppy-DashboardItem-previewInnerWrap:after {
    display: block;
  }
}

.uppy-DashboardItem.is-error {
  .uppy-DashboardItem-previewInnerWrap:after {
    display: block;
  }
}

.uppy-DashboardItem.is-paused {
  .pause {
    opacity: 0;
  }
  .play {
    opacity: 1;
  }
}

.uppy-DashboardItem.is-processing .uppy-DashboardItem-progress {
  opacity: 0;
}

.uppy-DashboardItem.is-complete {
  .uppy-DashboardItem-progressIndicator {
    cursor: default;
  }

  .progress {
    stroke: $green;
    fill: $green;
    opacity: 1;
  }

  .check {
    opacity: 1;
  }
}

.uppy-DashboardItem-progressNum {
  position: relative;
  z-index: $zIndex-2;
}

.uppy-DashboardItem-progressInner {
  height: 15px;
  background-color: $blue;
  position: absolute;
  top: 0;
  left: 0;
}

.uppy-Dashboard-actions {
  height: 55px;
  border-top: 1px solid $gray-200;
  display: flex;
  align-items: center;
  padding: 0 15px;
  background-color: $gray-50;
}

  .uppy-size--md .uppy-Dashboard-actions {
    height: 65px;
  }

.uppy-Dashboard-actionsBtn {
  margin-right: 10px;
}

.uppy-Dashboard-pauseResume .UppyIcon {
  width: 100%;
  height: 100%;
}

.uppy-Dashboard-upload {
  position: relative;
  width: 50px;
  height: 50px;

  .uppy-size--md & {
    width: 60px;
    height: 60px;
  }
}

.uppy-Dashboard-upload .UppyIcon {
  position: relative;
  top: 1px;
  width: 50%;
}

.uppy-Dashboard-uploadCount {
  position: absolute;
  top: -12px;
  right: -12px;
  background-color: $green;
  color: $white;
  border-radius: 50%;
  width: 16px;
  height: 16px;
  line-height: 16px;
  font-size: 8px;

  .uppy-size--md & {
    width: 18px;
    height: 18px;
    line-height: 18px;
    font-size: 9px;
  }
}

//
// File Card
//

.uppy-DashboardFileCard {
  // transform: translate3d(0, 0, 0);
  // transition: transform 0.2s ease-in-out;
  width: 100%;
  height: 100%;
  position: absolute;
  top: 0;
  left: 0;
  right: 0;
  bottom: 0;
  z-index: $zIndex-5;
  box-shadow: 0px 0px 10px 4px rgba($black, 0.1);
  background-color: $white;
  display: flex;
  flex-direction: column;
}

  // .uppy-DashboardFileCard[aria-hidden=true] {
  //   transform: translate3d(0, -105%, 0);
  // }

.uppy-DashboardFileCard-inner {
  display: flex;
  flex-direction: column;
  height: 100%;
  flex: 1;
}

.uppy-DashboardFileCard-preview {
  display: flex;
  align-items: center;
  justify-content: center;
  flex-grow: 1;
  border-bottom: 1px solid $gray-200;
  background-color: $gray-50; /* no !important */
  position: relative;
}

.uppy-DashboardFileCard-preview img {
  box-shadow: 0px 3px 20px rgba($black, 0.15);
  max-width: 90%;
  max-height: 90%;
  object-fit: cover;
  border-radius: 3px;
  position: absolute;
}

.uppy-DashboardFileCard-info {
  padding: 30px 20px 20px 20px;
  max-height: 40%;
  flex-grow: 1;
  overflow-y: auto;
  -webkit-overflow-scrolling: touch;
}

.uppy-DashboardFileCard-fieldset {
  font-size: 0;
  border: 0;
  padding: 0;
  max-width: 640px;
  margin: auto;
  margin-bottom: 12px;
}

.uppy-DashboardFileCard-label {
  display: inline-block;
  vertical-align: middle;
  width: 22%;
  font-size: 12px;
  color: $gray-700;

  .uppy-size--md & {
    font-size: 14px;
  }
}

.uppy-DashboardFileCard-input {
  display: inline-block;
  vertical-align: middle;
  width: 78%;
}<|MERGE_RESOLUTION|>--- conflicted
+++ resolved
@@ -379,12 +379,7 @@
   justify-content: space-between;
   height: 40px;
   width: 100%;
-<<<<<<< HEAD
   border-bottom: 1px solid #eaeaea;
-
-=======
-  border-bottom: 1px solid $gray-200;
->>>>>>> 9ce28b5f
   z-index: $zIndex-4;
   background-color: $gray-50;
   padding: 0 10px;
@@ -564,7 +559,6 @@
     padding-top: 10px;
   }
 
-<<<<<<< HEAD
 .uppy-Dashboard-drop-files-here-hint {
   display: flex;
   align-items: center;
@@ -576,7 +570,7 @@
   bottom: 3px;
   left: 3px;
   padding-top: 90px;
-  border: 2px dashed $color-cornflower-blue;
+  border: 2px dashed rgb(34, 117, 215);
   border-radius: 4px;
   z-index: 2000;
   text-align: center;
@@ -599,18 +593,6 @@
   .uppy-DashboardAddFiles {
     opacity: 0.03;
   }
-=======
-.uppy-Dashboard.drag .uppy-Dashboard-innerWrap {
-  background-color: darken($gray-50, 25%)
-}
-
-.uppy-Dashboard.drag .uppy-Dashboard-AddFilesPanel {
-  background: darken($gray-50, 20%)
-}
-
-.uppy-Dashboard.drag .uppy-Dashboard-files--noFiles {
-  border-color: darken($gray-50, 20%);
->>>>>>> 9ce28b5f
 }
 
 .uppy-Dashboard-dropFilesTitle {
