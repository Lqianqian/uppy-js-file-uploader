{
  "compilerOptions": {
    "outDir": "./lib",
    "module": "Node16",
<<<<<<< HEAD
    "moduleResolution": "Node16",
=======
    "moduleResolution": "node16",
>>>>>>> 9e3acf66
    "declaration": true,
    "target": "es2019",
    "noImplicitAny": false,
    "sourceMap": false,
    "allowJs": true,
    "checkJs": true,
    "noEmitOnError": true
  },
  "include": [
    "src/**/*"
  ]
}<|MERGE_RESOLUTION|>--- conflicted
+++ resolved
@@ -2,11 +2,7 @@
   "compilerOptions": {
     "outDir": "./lib",
     "module": "Node16",
-<<<<<<< HEAD
     "moduleResolution": "Node16",
-=======
-    "moduleResolution": "node16",
->>>>>>> 9e3acf66
     "declaration": true,
     "target": "es2019",
     "noImplicitAny": false,
