--- conflicted
+++ resolved
@@ -22,12 +22,8 @@
     "url": "git+https://github.com/transloadit/uppy.git"
   },
   "dependencies": {
-<<<<<<< HEAD
-    "@uppy/utils": "0.30.6",
+    "@uppy/utils": "1.0.2",
     "exifreader": "2.8.2"
-=======
-    "@uppy/utils": "1.0.2"
->>>>>>> 8c35fe18
   },
   "devDependencies": {
     "@uppy/core": "1.0.2",
