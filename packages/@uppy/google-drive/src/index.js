--- conflicted
+++ resolved
@@ -7,16 +7,10 @@
   constructor (uppy, opts) {
     super(uppy, opts)
     this.id = this.opts.id || 'GoogleDrive'
-<<<<<<< HEAD
     this.title = this.opts.title || 'Google Drive'
-=======
     Provider.initPlugin(this, opts)
-    this.title = 'Google Drive'
->>>>>>> 3f4d6fba
-    this.icon = () =>
-      // <svg aria-hidden="true" class="UppyIcon" width="28" height="28" viewBox="0 0 16 16">
-      //   <path d="M2.955 14.93l2.667-4.62H16l-2.667 4.62H2.955zm2.378-4.62l-2.666 4.62L0 10.31l5.19-8.99 2.666 4.62-2.523 4.37zm10.523-.25h-5.333l-5.19-8.99h5.334l5.19 8.99z" />
-      // </svg>
+    this.title = this.opts.title || 'Google Drive'
+    this.icon = () => (
       <svg aria-hidden="true" width="18px" height="16px" viewBox="0 0 18 16" version="1.1" xmlns="http://www.w3.org/2000/svg">
         <g fill-rule="evenodd">
           <polygon fill="#3089FC" points="6.32475 10.2 18 10.2 14.999625 15.3 3.324375 15.3" />
@@ -24,6 +18,7 @@
           <polygon fill="#FFD024" points="11.838375 9.92402597 5.999625 0 12.000375 0 17.839125 9.92402597" />
         </g>
       </svg>
+    )
 
     this[this.id] = new Provider(uppy, {
       serverUrl: this.opts.serverUrl,
