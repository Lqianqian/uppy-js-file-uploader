# Changelog

<!--lint disable no-literal-urls no-undefined-references-->

This is our changelog which contains planned todos and past dones.

Items can be optionally tagged by the GitHub issue's owner, if a discussion happened / is needed.

Please add your entries in this format:

- `- [ ] (<plugin name>|website|core|meta|build|test): <Present tense verb> <subject> \(<list of associated owners/gh-issues>\)`.

In the current stage we aim to release a new version at least every month.

<<<<<<< HEAD
## 3.0.0-beta.3

Released: 2022-07-27

| Package                |      Version | Package                |      Version |
| ---------------------- | ------------ | ---------------------- | ------------ |
| @uppy/aws-s3           | 3.0.0-beta.2 | @uppy/react            | 3.0.0-beta.2 |
| @uppy/aws-s3-multipart | 3.0.0-beta.2 | @uppy/remote-sources   | 1.0.0-beta.2 |
| @uppy/companion        | 4.0.0-beta.2 | @uppy/store-redux      | 3.0.0-beta.2 |
| @uppy/compressor       | 1.0.0-beta.2 | @uppy/transloadit      | 3.0.0-beta.3 |
| @uppy/core             | 3.0.0-beta.2 | @uppy/webcam           | 3.0.0-beta.2 |
| @uppy/dashboard        | 3.0.0-beta.2 | @uppy/xhr-upload       | 3.0.0-beta.2 |
| @uppy/image-editor     | 2.0.0-beta.2 | @uppy/robodog          | 3.0.0-beta.3 |
| @uppy/locales          | 3.0.0-beta.3 | uppy                   | 3.0.0-beta.3 |

- @uppy/react: Fix exports in propTypes.js to fix website build (Murderlon)
- @uppy/dashboard,@uppy/webcam: Add support for `mobileNativeCamera` option to Webcam and Dashboard (Artur Paikin / #3844)
- @uppy/aws-s3-multipart: make `headers` part indexed too in `prepareUploadParts` (Merlijn Vos / #3895)
- @uppy/aws-s3,@uppy/core,@uppy/dashboard,@uppy/store-redux,@uppy/xhr-upload: upgrade `nanoid` to v4 (Antoine du Hamel / #3904)
- @uppy/companion: update minimal supported Node.js version in the docs (Antoine du Hamel / #3902)
- @uppy/companion: upgrade `redis` to version 4.x (Antoine du Hamel / #3589)
- @uppy/companion: remove unnecessary ts-ignores (Mikael Finstad / #3900)
- meta: use `node:` protocol when using Node.js built-in core modules (Antoine du Hamel / #3871)
- meta: upgrade to Vite v3 (Antoine du Hamel / #3882)
- @uppy/companion: remove `COMPANION_S3_GETKEY_SAFE_BEHAVIOR` env variable (Antoine du Hamel / #3869)
- meta: fix release script for major beta versions (Antoine du Hamel)


## 3.0.0-beta.2

Released: 2022-07-06

| Package              |      Version | Package              |      Version |
| -------------------- | ------------ | -------------------- | ------------ |
| @uppy/companion      | 4.0.0-beta.1 | @uppy/transloadit    | 3.0.0-beta.2 |
| @uppy/locales        | 3.0.0-beta.2 | @uppy/robodog        | 3.0.0-beta.2 |
| @uppy/provider-views | 3.0.0-beta.2 | uppy                 | 3.0.0-beta.2 |

- example: fix `custom-provider` example (Antoine du Hamel / #3854)
- example: fix Vue3 example (Antoine du Hamel / #3774)
- @uppy/companion: remove deprecated duplicated metrics (Mikael Finstad / #3833)
- example: update CDN example (Antoine du Hamel / #3803)
- @uppy/companion: Companion 3 default to no s3 acl (Mikael Finstad / #3826)
- @uppy/companion: rewrite companion.app() to return an object (Mikael Finstad / #3827)
- @uppy/companion: remove companion provider compat api (Mikael Finstad / #3828)
- @uppy/companion: rewrite code for node >=14 (Mikael Finstad / #3829)
- @uppy/companion: remove chunkSize backwards compatibility (Mikael Finstad / #3830)
- @uppy/companion: Companion: make `emitSuccess` and `emitError` private (Mikael Finstad / #3832)
- @uppy/companion: do not use a default upload protocol (Mikael Finstad / #3834)


## 3.0.0-beta.1

Released: 2022-06-09

| Package                   |      Version | Package                   |      Version |
| ------------------------- | ------------ | ------------------------- | ------------ |
| uppy                      | 3.0.0-beta.1 | @uppy/google-drive        | 3.0.0-beta.1 |
| @uppy/audio               | 1.0.0-beta.1 | @uppy/informer            | 3.0.0-beta.1 |
| @uppy/box                 | 2.0.0-beta.1 | @uppy/instagram           | 3.0.0-beta.1 |
| @uppy/compressor          | 1.0.0-beta.1 | @uppy/locales             | 3.0.0-beta.1 |
| @uppy/drop-target         | 2.0.0-beta.1 | @uppy/onedrive            | 3.0.0-beta.1 |
| @uppy/image-editor        | 2.0.0-beta.1 | @uppy/progress-bar        | 3.0.0-beta.1 |
| @uppy/remote-sources      | 1.0.0-beta.1 | @uppy/provider-views      | 3.0.0-beta.1 |
| @uppy/svelte              | 2.0.0-beta.1 | @uppy/react               | 3.0.0-beta.1 |
| @uppy/vue                 | 1.0.0-beta.1 | @uppy/redux-dev-tools     | 3.0.0-beta.1 |
| @uppy/zoom                | 2.0.0-beta.1 | @uppy/robodog             | 3.0.0-beta.1 |
| @uppy/aws-s3              | 3.0.0-beta.1 | @uppy/screen-capture      | 3.0.0-beta.1 |
| @uppy/aws-s3-multipart    | 3.0.0-beta.1 | @uppy/status-bar          | 3.0.0-beta.1 |
| @uppy/companion-client    | 3.0.0-beta.1 | @uppy/store-default       | 3.0.0-beta.1 |
| @uppy/core                | 3.0.0-beta.1 | @uppy/store-redux         | 3.0.0-beta.1 |
| @uppy/dashboard           | 3.0.0-beta.1 | @uppy/thumbnail-generator | 3.0.0-beta.1 |
| @uppy/drag-drop           | 3.0.0-beta.1 | @uppy/transloadit         | 3.0.0-beta.1 |
| @uppy/dropbox             | 3.0.0-beta.1 | @uppy/tus                 | 3.0.0-beta.1 |
| @uppy/facebook            | 3.0.0-beta.1 | @uppy/unsplash            | 3.0.0-beta.1 |
| @uppy/file-input          | 3.0.0-beta.1 | @uppy/url                 | 3.0.0-beta.1 |
| @uppy/form                | 3.0.0-beta.1 | @uppy/webcam              | 3.0.0-beta.1 |
| @uppy/golden-retriever    | 3.0.0-beta.1 | @uppy/xhr-upload          | 3.0.0-beta.1 |

- meta: improve release process for beta branch (Antoine du Hamel / #3809)
- uppy: refactor to ESM (Antoine du Hamel / #3807)
- @uppy/core,@uppy/dashboard: fix types for some events (Antoine du Hamel / #3812)
- example: update Vue2 example (Antoine du Hamel / #3802)


## 3.0.0-beta

Released: 2022-05-30

| Package                   |    Version | Package                   |    Version |
| ------------------------- | ---------- | ------------------------- | ---------- |
| @uppy/audio               | 3.0.0-beta | @uppy/progress-bar        | 3.0.0-beta |
| @uppy/aws-s3              | 3.0.0-beta | @uppy/provider-views      | 3.0.0-beta |
| @uppy/aws-s3-multipart    | 3.0.0-beta | @uppy/react               | 3.0.0-beta |
| @uppy/box                 | 3.0.0-beta | @uppy/redux-dev-tools     | 3.0.0-beta |
| @uppy/companion           | 4.0.0-beta | @uppy/robodog             | 3.0.0-beta |
| @uppy/companion-client    | 3.0.0-beta | @uppy/screen-capture      | 3.0.0-beta |
| @uppy/compressor          | 3.0.0-beta | @uppy/status-bar          | 3.0.0-beta |
| @uppy/core                | 3.0.0-beta | @uppy/store-default       | 3.0.0-beta |
| @uppy/dashboard           | 3.0.0-beta | @uppy/store-redux         | 3.0.0-beta |
| @uppy/drag-drop           | 3.0.0-beta | @uppy/svelte              | 3.0.0-beta |
| @uppy/drop-target         | 3.0.0-beta | @uppy/thumbnail-generator | 3.0.0-beta |
| @uppy/dropbox             | 3.0.0-beta | @uppy/transloadit         | 3.0.0-beta |
| @uppy/facebook            | 3.0.0-beta | @uppy/tus                 | 3.0.0-beta |
| @uppy/file-input          | 3.0.0-beta | @uppy/unsplash            | 3.0.0-beta |
| @uppy/form                | 3.0.0-beta | @uppy/url                 | 3.0.0-beta |
| @uppy/golden-retriever    | 3.0.0-beta | @uppy/utils               | 5.0.0-beta |
| @uppy/google-drive        | 3.0.0-beta | @uppy/vue                 | 3.0.0-beta |
| @uppy/image-editor        | 3.0.0-beta | @uppy/webcam              | 3.0.0-beta |
| @uppy/informer            | 3.0.0-beta | @uppy/xhr-upload          | 3.0.0-beta |
| @uppy/instagram           | 3.0.0-beta | @uppy/zoom                | 3.0.0-beta |
| @uppy/locales             | 3.0.0-beta | uppy                      | 3.0.0-beta |
| @uppy/onedrive            | 3.0.0-beta |                           |            |

- meta: temporary adjust release script for the beta (Antoine du Hamel)
- meta: disable ESM to CJS transform in dist files (Antoine du Hamel / #3773)
- @uppy/companion: remove `searchProviders` wrapper & move `s3` options (Merlijn Vos / #3781)
- meta: do not test on EOL versions of Node.js (Antoine du Hamel / #3786)
- @uppy/companion: remove support for EOL versions of Node.js (Antoine du Hamel / #3784)
- @uppy/react: refactor to ESM (Antoine du Hamel / #3780)
- @uppy/transloadit: remove IE 10 hack (Antoine du Hamel / #3777)
=======
## 2.13.2

Released: 2022-08-02

| Package           | Version | Package           | Version |
| ----------------- | ------- | ----------------- | ------- |
| @uppy/transloadit |   2.3.6 | @uppy/robodog     |   2.9.2 |
| @uppy/tus         |   2.4.2 | uppy              |  2.13.2 |

- @uppy/transloadit: send `assembly-cancelled` only once (Antoine du Hamel / #3937)
- meta: `keepNames` in bundle (Antoine du Hamel / #3926)
- meta: e2e: fix Transloadit test suite with Cypress 10 (Antoine du Hamel / #3936)
- meta: Bump guzzlehttp/guzzle from 7.4.1 to 7.4.5 in /examples/aws-presigned-url (dependabot[bot] / #3842)
- @uppy/tus: fix dependencies (Antoine du Hamel / #3923)
- meta: doc: fix linter failure in `image-editor.md` (Antoine du Hamel / #3924)
- meta: doc: Fix typo in image-editor.md (Ikko Ashimine / #3921)
- @uppy/robodog: Fix Robodog CDN url in readme.md (Artur Paikin / #3922)
- website: Docs and header fix (Artur Paikin / #3920)
>>>>>>> 8f722804


## 2.13.1

Released: 2022-07-27

| Package              | Version | Package              | Version |
| -------------------- | ------- | -------------------- | ------- |
| @uppy/companion      |   3.7.1 | @uppy/remote-sources |   0.1.1 |
| @uppy/compressor     |   0.3.1 | @uppy/transloadit    |   2.3.5 |
| @uppy/core           |   2.3.2 | @uppy/robodog        |   2.9.1 |
| @uppy/dashboard      |   2.4.1 | uppy                 |  2.13.1 |
| @uppy/image-editor   |   1.4.1 |                      |         |

- @uppy/compressor: fix upload causing meta name to reset (Justin / #3890)
- @uppy/transloadit: cancel assemblies when all its files have been removed (Antoine du Hamel / #3893)
- e2e: Add retries for flaky e2e test (Merlijn Vos / #3915)
- @uppy/dashboard,@uppy/image-editor,@uppy/remote-sources: Fix `uppy.close()` crashes when remote-sources or image-editor is installed (Merlijn Vos / #3914)
- @uppy/core: Add missing type for retry-all event (Luc Boissaye / #3901)
- @uppy/companion: Companion app type (Mikael Finstad / #3899)
- e2e: upgrade to Cypress 10 (Antoine du Hamel / #3896)
- meta: Fix website build (Murderlon)
- meta: Create new issue templates (Merlijn Vos / #3879)


## 2.13.0

Released: 2022-07-18

| Package            | Version | Package            | Version |
| ------------------ | ------- | ------------------ | ------- |
| @uppy/dashboard    |   2.4.0 | @uppy/robodog      |   2.9.0 |
| @uppy/image-editor |   1.4.0 | uppy               |  2.13.0 |
| @uppy/transloadit  |   2.3.4 |                    |         |

- @uppy/transloadit: fix outdated file ids and incorrect usage of files (Merlijn Vos / #3886)
- @uppy/image-editor: remove beta notice (Merlijn Vos / #3877)
- meta: Fix broken links in _posts/2019-08-1.3.md (YukeshShr / #3884)
- meta: Fix broken link in _posts/2017-03-0.15.md (YukeshShr / #3883)
- @uppy/image-editor: Add image editor cancel event (James R T / #3875)


## 2.12.3

Released: 2022-07-11

| Package           | Version | Package           | Version |
| ----------------- | ------- | ----------------- | ------- |
| @uppy/transloadit |   2.3.3 | uppy              |  2.12.3 |
| @uppy/robodog     |   2.8.3 |                   |         |

- @uppy/transloadit: fix TypeError when file is cancelled asynchronously (Antoine du Hamel / #3872)
- @uppy/robodog,@uppy/transloadit: use modern syntax to simplify code (Antoine du Hamel / #3873)
- meta: fix `release-beta` automation (Antoine du Hamel)


## 2.12.2

Released: 2022-07-06

| Package              | Version | Package              | Version |
| -------------------- | ------- | -------------------- | ------- |
| @uppy/companion      |   3.7.0 | @uppy/transloadit    |   2.3.2 |
| @uppy/locales        |   2.1.1 | @uppy/robodog        |   2.8.2 |
| @uppy/provider-views |   2.1.2 | uppy                 |  2.12.2 |

- @uppy/provider-views: improve logging (Mikael Finstad / #3638)
- docs: de-dupe companion dev docs (Mikael Finstad / #3852)
- @uppy/companion: Getkey safe behavior (Mikael Finstad / #3592)
- website: fix broken links (YukeshShr / #3861)
- @uppy/companion: doc: fix Google Drive example (Antoine du Hamel / #3855)
- @uppy/locales,@uppy/transloadit: Fix undefined error in in onTusError (Merlijn Vos / #3848)
- @uppy/companion: build an ARM64 container (Stuart Auld / #3841)
- @uppy/locales: Add missing translations and reorder nl_NL locale (Kasper Meinema / #3839)
- docs: Fix typo in aws-s3-multipart.md (Ikko Ashimine / #3838)
- meta: do not rebase when preparing beta candidates (Antoine du Hamel)
- meta: fix hard-coded branch name in release script (Antoine du Hamel)


## 2.12.1

Released: 2022-06-09

| Package           | Version | Package           | Version |
| ----------------- | ------- | ----------------- | ------- |
| @uppy/transloadit |   2.3.1 | uppy              |  2.12.1 |
| @uppy/robodog     |   2.8.1 |                   |         |

- @uppy/transloadit: fix `COMPANION_PATTERN` export (Antoine du Hamel / #3820)
- meta: fix URL generation in the release script (Antoine du Hamel)


## 2.12.0

Released: 2022-06-07

| Package                | Version | Package                | Version |
| ---------------------- | ------- | ---------------------- | ------- |
| @uppy/aws-s3           |   2.2.1 | @uppy/tus              |   2.4.1 |
| @uppy/aws-s3-multipart |   2.4.1 | @uppy/url              |   2.2.0 |
| @uppy/companion-client |   2.2.1 | @uppy/xhr-upload       |   2.1.2 |
| @uppy/core             |   2.3.1 | @uppy/robodog          |   2.8.0 |
| @uppy/react            |   2.2.2 | uppy                   |  2.12.0 |
| @uppy/remote-sources   |   0.1.0 |                        |         |

- @uppy/remote-sources: Add @uppy/remote-sources preset/plugin (Artur Paikin / #3676)
- @uppy/react: Reset uppy instance when React component is unmounted (Tomasz Pęksa / #3814)
- @uppy/aws-s3-multipart,@uppy/aws-s3,@uppy/tus: queue socket token requests for remote files (Merlijn Vos / #3797)
- @uppy/xhr-upload: replace `ev.target.status` with `xhr.status` (Wes Sankey / #3782)
- @uppy/core: fix `TypeError` when file was deleted (Antoine du Hamel / #3811)
- @uppy/robodog: fix linter warnings (Antoine du Hamel / #3808)
- meta: fix GHA workflow for prereleases (Antoine du Hamel)
- @uppy/aws-s3-multipart: allow `companionHeaders` to be modified with `setOptions` (Paulo Lemos Neto / #3770)
- @uppy/url: enable passing optional meta data to `addFile` (Brad Edelman / #3788)
- @uppy/url: fix `getFileNameFromUrl` (Brad Edelman / #3804)
- @uppy/tus: make onShouldRetry type optional (Merlijn Vos / #3800)
- doc: fix React examples (Antoine du Hamel / #3799)
- meta: add GHA workflow for prereleases (Antoine du Hamel)


## 2.11.0

Released: 2022-05-30

| Package                   | Version | Package                   | Version |
| ------------------------- | ------- | ------------------------- | ------- |
| @uppy/angular             |   0.3.1 | @uppy/progress-bar        |   2.1.1 |
| @uppy/audio               |   0.3.2 | @uppy/provider-views      |   2.1.1 |
| @uppy/aws-s3              |   2.2.0 | @uppy/react               |   2.2.1 |
| @uppy/aws-s3-multipart    |   2.4.0 | @uppy/react-native        |   0.3.1 |
| @uppy/box                 |   1.0.7 | @uppy/redux-dev-tools     |   2.1.0 |
| @uppy/companion           |   3.6.0 | @uppy/screen-capture      |   2.1.1 |
| @uppy/companion-client    |   2.2.0 | @uppy/status-bar          |   2.2.1 |
| @uppy/compressor          |   0.3.0 | @uppy/store-default       |   2.1.0 |
| @uppy/core                |   2.3.0 | @uppy/store-redux         |   2.1.0 |
| @uppy/dashboard           |   2.3.0 | @uppy/thumbnail-generator |   2.2.0 |
| @uppy/drag-drop           |   2.1.1 | @uppy/transloadit         |   2.3.0 |
| @uppy/dropbox             |   2.0.7 | @uppy/tus                 |   2.4.0 |
| @uppy/facebook            |   2.0.7 | @uppy/unsplash            |   2.1.0 |
| @uppy/file-input          |   2.1.1 | @uppy/url                 |   2.1.1 |
| @uppy/form                |   2.0.6 | @uppy/utils               |   4.1.0 |
| @uppy/golden-retriever    |   2.1.0 | @uppy/vue                 |   0.4.8 |
| @uppy/google-drive        |   2.1.1 | @uppy/webcam              |   2.2.1 |
| @uppy/image-editor        |   1.3.0 | @uppy/xhr-upload          |   2.1.1 |
| @uppy/informer            |   2.1.0 | @uppy/zoom                |   1.1.1 |
| @uppy/instagram           |   2.1.1 | @uppy/robodog             |   2.7.0 |
| @uppy/onedrive            |   2.1.1 | uppy                      |  2.11.0 |

- doc: update bundler recommendation (Antoine du Hamel / #3763)
- @uppy/aws-s3-multipart: refactor to ESM (Antoine du Hamel / #3672)
- @uppy/aws-s3: fix JSDoc type error (Antoine du Hamel / #3785)
- @uppy/aws-s3: refactor to ESM (Antoine du Hamel / #3673)
- @uppy/companion-client: Revert "Revert "@uppy/companion-client: refactor to ESM"" (Antoine du Hamel / #3730)
- @uppy/companion: expire redis keys after 1 day (Mikael Finstad / #3771)
- @uppy/companion: fix some linter warnings (Antoine du Hamel / #3752)
- @uppy/compressor: Fix Compressor docs, pass files array to compressor:complete event (Artur Paikin / #3682)
- @uppy/core: refactor to ESM (Antoine du Hamel / #3744)
- @uppy/dashboard: refactor to ESM (Antoine du Hamel / #3701)
- @uppy/dashboard: use webkitRelativePath when querying a file's relative path (Eduard Müller / taktik / #3766)
- @uppy/golden-retriever: refactor to ESM (Antoine du Hamel / #3731)
- @uppy/image-editor: remove CJS-interop hack in the source code (Antoine du Hamel / #3778)
- @uppy/informer: @uppy/Informer: refactor to ESM (Antoine du Hamel / #3732)
- @uppy/informer: remove remaining `require` call (Antoine du Hamel / #3737)
- @uppy/provider-views: Add onKeyPress event handler to capture e.shiftKey, unavailable in onChange (Artur Paikin / #3768)
- @uppy/redux-dev-tools: refactor to ESM (Antoine du Hamel / #3733)
- @uppy/screen-capture: don't install when unsupported (Artur Paikin / #3795)
- @uppy/store-default: refactor to ESM (Antoine du Hamel / #3746)
- @uppy/store-redux: refactor to ESM (Antoine du Hamel / #3745)
- @uppy/thumbnail-generator: refactor to ESM (Antoine du Hamel / #3734)
- @uppy/transloadit: refactor to ESM (Antoine du Hamel / #3725)
- @uppy/transloadit: transloadit: propagate error details when creating Assembly fails (Renée Kooi / #3794)
- @uppy/tus: Add `onShouldRetry` as option to @uppy/tus (Merlijn Vos / #3720)
- @uppy/tus: fix broken import (Antoine du Hamel / #3729)
- @uppy/tus: fixup! @uppy/tus: wait for user promise on beforeRequest (Antoine du Hamel / #3712)
- @uppy/tus: wait for user promise on beforeRequest (Antoine du Hamel / #3712)
- @uppy/unsplash: refactor to ESM (Antoine du Hamel / #3728)
- @uppy/utils: refactor to ESM (Antoine du Hamel / #3721)
- dev: fix dev env Vite's config (Antoine du Hamel)
- dev: fix return type of generateSignatureIfSecret (Renée Kooi / #3793)
- dev: remove `vite-plugin-jsx-commonjs` plugin on dev env (Antoine du Hamel / #3749)
- dev: remove CJS-related hack in `build:locale-pack` script (Antoine du Hamel / #3764)
- meta: e2e: run CI on PRs that modify the workflow file (Antoine du Hamel / #3740)
- meta: fix linter warnings (Antoine du Hamel / #3753)
- meta: fix more linter warnings (Antoine du Hamel / #3757)
- meta: resolve warnings in `.d.ts` files (Antoine du Hamel / #3754)
- meta: uppy: add Zoom plugin to the bundle and fix ESM exports (Antoine du Hamel / #3747)
- test: Apply bin/update-yarn.sh (Merlijn Vos / #3775)
- test: fix e2e dependency conflict (Merlijn Vos / #3779)
- test: fixup! e2e: run CI on PRs that modify the workflow file (Antoine du Hamel / #3740)
- test: prepare internal script files for lint rune hardening (Antoine du Hamel / #3760)
- test: prepare test files for lint rule hardening (Antoine du Hamel / #3761)
- test: Setup Cypress Dashboard (Merlijn Vos / #3691)
- test: split Companion CI between Node.js legacy and supported versions (Antoine du Hamel / #3776)
- website: disable linter warnings (Antoine du Hamel / #3759)


## 2.10.0

Released: 2022-05-14

| Package                | Version | Package                | Version |
| ---------------------- | ------- | ---------------------- | ------- |
| @uppy/audio            |   0.3.1 | @uppy/provider-views   |   2.1.0 |
| @uppy/aws-s3           |   2.1.0 | @uppy/react            |   2.2.0 |
| @uppy/aws-s3-multipart |   2.3.0 | @uppy/react-native     |   0.3.0 |
| @uppy/companion-client |   2.1.0 | @uppy/screen-capture   |   2.1.0 |
| @uppy/core             |   2.2.0 | @uppy/status-bar       |   2.2.0 |
| @uppy/dashboard        |   2.2.0 | @uppy/svelte           |   1.0.8 |
| @uppy/drag-drop        |   2.1.0 | @uppy/transloadit      |   2.2.0 |
| @uppy/file-input       |   2.1.0 | @uppy/tus              |   2.3.0 |
| @uppy/google-drive     |   2.1.0 | @uppy/url              |   2.1.0 |
| @uppy/image-editor     |   1.2.0 | @uppy/webcam           |   2.2.0 |
| @uppy/instagram        |   2.1.0 | @uppy/xhr-upload       |   2.1.0 |
| @uppy/locales          |   2.1.0 | @uppy/zoom             |   1.1.0 |
| @uppy/onedrive         |   2.1.0 | @uppy/robodog          |   2.6.0 |
| @uppy/progress-bar     |   2.1.0 | uppy                   |  2.10.0 |

- @uppy/audio: fix types (Merlijn Vos / #3689)
- @uppy/aws-s3-multipart,@uppy/aws-s3,@uppy/core,@uppy/react,@uppy/transloadit,@uppy/tus,@uppy/xhr-upload: proposal: Cancel assemblies optional (Mikael Finstad / #3575)
- @uppy/aws-s3-multipart: export interface AwsS3MultipartOptions (Matteo Padovano / #3709)
- @uppy/companion-client: refactor to ESM (Antoine du Hamel / #3693)
- @uppy/companion: Only deploy on companion changes (kiloreux / #3677)
- @uppy/core: add definition for addFiles method (Matteo Padovano / #3556)
- @uppy/core: wrap plugins in div.uppy-Root and set dir attrubute in UIPlugin (Artur Paikin / #3692)
- @uppy/google-drive: refactor to ESM (Antoine du Hamel / #3683)
- @uppy/image-editor: refactor to ESM (Antoine du Hamel / #3685)
- @uppy/instagram: refactor to ESM (Antoine du Hamel / #3696)
- @uppy/locales: Add `save` translation to Spanish locale (Juan Carlos Alonso / #3678)
- @uppy/locales: refactor to ESM (Antoine du Hamel / #3707)
- @uppy/onedrive: refactor to ESM (Antoine du Hamel / #3694)
- @uppy/progress-bar: refactor to ESM (Antoine du Hamel / #3706)
- @uppy/provider-views: refactor to ESM (Antoine du Hamel / #3715)
- @uppy/react: Support React 18 in @uppy/react (Merlijn Vos / #3680)
- @uppy/screen-capture: refactor to ESM (Antoine du Hamel / #3698)
- @uppy/status-bar: refactor to ESM (Antoine du Hamel / #3697)
- @uppy/transloadit: add rate limiting for assembly creation and status polling (Antoine du Hamel / #3718)
- @uppy/tus: refactor to ESM (Antoine du Hamel / #3724)
- @uppy/url: refactor to ESM (Antoine du Hamel / #3713)
- @uppy/webcam: refactor to ESM (Antoine du Hamel / #3686)
- @uppy/xhr-upload: refactor to ESM (Antoine du Hamel / #3695)
- @uppy/zoom: refactor to ESM (Antoine du Hamel / #3699)
- meta: e2e: fix failing test (Antoine du Hamel / #3722)
- test: harden linter rule for JSX/ESM validation (Antoine du Hamel / #3681)
- test: harden linter rules for ESM/CJS validation (Antoine du Hamel / #3674)
- test: Increase retries to trigger longer retryDelay in tus (Artur Paikin / #3726)
- test: Remove `it.only` from e2e test (Merlijn Vos / #3690)
- tests: Make Cypress more stable & add e2e test for error events when upload fails (Merlijn Vos / #3662)


## 2.9.5

Released: 2022-04-27

| Package         | Version | Package         | Version |
| --------------- | ------- | --------------- | ------- |
| @uppy/companion |   3.5.2 | @uppy/robodog   |   2.5.5 |
| @uppy/core      |  2.1.10 | uppy            |   2.9.5 |

- @uppy/companion: Bump moment from 2.29.1 to 2.29.2 (dependabot[bot] / #3635)
- @uppy/core: fix `TypeError` when file was removed (Antoine du Hamel / #3670)


## 2.9.4

Released: 2022-04-27

| Package                | Version | Package                | Version |
| ---------------------- | ------- | ---------------------- | ------- |
| @uppy/aws-s3-multipart |   2.2.2 | @uppy/file-input       |   2.0.6 |
| @uppy/box              |   1.0.6 | @uppy/form             |   2.0.5 |
| @uppy/companion        |   3.5.1 | @uppy/locales          |   2.0.9 |
| @uppy/compressor       |   0.2.5 | @uppy/transloadit      |   2.1.5 |
| @uppy/core             |   2.1.9 | @uppy/utils            |   4.0.7 |
| @uppy/drag-drop        |   2.0.7 | @uppy/vue              |   0.4.7 |
| @uppy/drop-target      |   1.1.3 | @uppy/robodog          |   2.5.4 |
| @uppy/dropbox          |   2.0.6 | uppy                   |   2.9.4 |
| @uppy/facebook         |   2.0.6 |                        |         |

- @uppy/locales: Plural translation in cs_CZ local (JakubHaladej / #3666)
- @uppy/vue: Add license field to package.json in @uppy/vue (Tobias Trumm / #3664)
- meta: Add todo comments (Murderlon)
- @uppy/facebook: refactor to ESM (Antoine du Hamel / #3653)
- meta: locale-pack: refactor to use more parallel processing (Antoine du Hamel / #3630)
- @uppy/file-input: refactor to ESM (Antoine du Hamel / #3652)
- meta: sign requests sent to Transloadit in e2e suite (Antoine du Hamel / #3656)
- meta: add `VITE_TRANSLOADIT_SECRET` for e2e (Antoine du Hamel)
- meta: Update BACKLOG.md (Artur Paikin)
- @uppy/form: refactor to ESM (Antoine du Hamel / #3654)
- @uppy/dropbox: refactor to ESM (Antoine du Hamel / #3651)
- meta: sign requests sent to Transloadit in dev env (Antoine du Hamel / #3517)
- @uppy/drop-target: refactor to ESM (Antoine du Hamel / #3648)
- @uppy/core: fix `TypeError` when file was removed (Antoine du Hamel / #3650)
- @uppy/drag-drop: refactor to ESM (Antoine du Hamel / #3647)
- meta: update outdated files (Antoine du Hamel / #3646)
- @uppy/compressor: Set meta on file compression (Camilo Forero / #3644)
- @uppy/transloadit: improve fetch error handling (Antoine du Hamel / #3637)
- @uppy/box: refactor to ESM (Antoine du Hamel / #3643)
- @uppy/utils: Fix getFileType for dicom images (Merlijn Vos / #3610)
- @uppy/aws-s3-multipart: Add `companionCookiesRule` type to @uppy/aws-s3-multipart (Mauricio Ribeiro / #3623)


## 2.9.3

Released: 2022-04-07

| Package       | Version | Package       | Version |
| ------------- | ------- | ------------- | ------- |
| @uppy/core    |   2.1.8 | uppy          |   2.9.3 |
| @uppy/robodog |   2.5.3 |               |         |

- @uppy/core: fix TypeError in event handler when file was removed (Antoine du Hamel / #3629)


## 2.9.2

Released: 2022-04-07

| Package                | Version | Package                | Version |
| ---------------------- | ------- | ---------------------- | ------- |
| @uppy/aws-s3           |   2.0.9 | @uppy/utils            |   4.0.6 |
| @uppy/companion-client |   2.0.6 | @uppy/robodog          |   2.5.2 |
| @uppy/compressor       |   0.2.4 | uppy                   |   2.9.2 |
| @uppy/transloadit      |   2.1.4 |                        |         |

- @uppy/aws-s3,@uppy/companion-client,@uppy/transloadit,@uppy/utils: Propagate `isNetworkError` through error wrappers (Renée Kooi / #3620)
- @uppy/compressor: Merge new name and type into compressed file (Camilo Forero / #3606)


## 2.9.1

Released: 2022-03-29

| Package       | Version | Package       | Version |
| ------------- | ------- | ------------- | ------- |
| @uppy/core    |   2.1.7 | @uppy/robodog |   2.5.1 |
| @uppy/tus     |   2.2.2 | uppy          |   2.9.1 |

- @uppy/tus: fix hasOwn (Mikael Finstad / #3604)
- meta: Increase test timeout for flaky e2e tests (Merlijn Vos / #3603)
- meta: upgrade GHA actions (Antoine du Hamel / #3602)
- @uppy/core: refactor: replace deprecated String.prototype.substr() (CommanderRoot / #3600)


## 2.9.0

Released: 2022-03-24

| Package           | Version | Package           | Version |
| ----------------- | ------- | ----------------- | ------- |
| @uppy/companion   |   3.5.0 | @uppy/webcam      |   2.1.0 |
| @uppy/status-bar  |   2.1.3 | @uppy/robodog     |   2.5.0 |
| @uppy/transloadit |   2.1.2 | uppy              |   2.9.0 |
| @uppy/tus         |   2.2.1 |                   |         |

- @uppy/transloadit: close assembly if upload is cancelled (Antoine du Hamel / #3591)
- @uppy/companion: Companion server upload events (Mikael Finstad / #3544)
- @uppy/tus: fix double requests sent when rate limiting (Antoine du Hamel / #3595)
- website: fix linter error on blog post (Antoine du Hamel / #3596)
- @uppy/companion: fix `yarn test` command (Antoine du Hamel / #3590)
- @uppy/webcam: Mime types in webcam options type (Sobakin Sviatoslav / #3593)
- website: Some polish and a better (?) intro for the recent update post (AJvanLoon / #3588)
- @uppy/companion: Allow setting no ACL (Mikael Finstad / #3577)
- @uppy/companion: Small companion code and doc changes (Mikael Finstad / #3586)
- @uppy/robodog: fix CDN bundle (Antoine du Hamel / #3587)
- website: Fix broken link (YukeshShr / #3581)

## 2.8.0

Released: 2022-03-16

| Package              | Version | Package              | Version |
| -------------------- | ------- | -------------------- | ------- |
| @uppy/audio          |   0.3.0 | @uppy/locales        |   2.0.8 |
| @uppy/aws-s3         |   2.0.8 | @uppy/provider-views |   2.0.8 |
| @uppy/companion      |   3.4.0 | @uppy/vue            |   0.4.6 |
| @uppy/compressor     |   0.2.3 | @uppy/robodog        |   2.4.0 |
| @uppy/core           |   2.1.6 | uppy                 |   2.8.0 |
| @uppy/drop-target    |   1.1.2 |                      |         |

- @uppy/aws-s3: fix wrong events being sent to companion (Mikael Finstad / #3576)
- @uppy/compressor: ignore remote files, calculate savings correctly (Artur Paikin / #3578)
- @uppy/companion: always log errors with stack trace (Mikael Finstad / #3573)
- meta: remove incorrect s3 documentation (Mikael Finstad / #3571)
- @uppy/companion: Companion refactor (Mikael Finstad / #3542)
- website: partial ooops (Artur Paikin)
- meta: run e2e workflow on the head branch instead of the base one (Antoine du Hamel / #3561)
- website: Use Plausible instead of Google Analytics (Artur Paikin / #3567)
- @uppy/vue: enforce use of file extension within the import path (Antoine du Hamel / #3560)
- @uppy/drop-target: ignore if dropped elements aren't files (Penar Musaraj / #3563)
- @uppy/core: Abstract restriction logic in a new Restricter class (Merlijn Vos / #3532)
- @uppy/companion: Fetch all Google Drive shared drives (Robert DiMartino / #3553)
- website: add blog post 2.4-2.7 (Artur Paikin / #3557)
- meta: fix e2e (Antoine du Hamel / #3562)
- meta: fix broken link (YukeshShr / #3559)
- meta: fix support of export declaration in source files (Antoine du Hamel / #3558)
- @uppy/companion: Order Google Drive results by folder to show all folders first (Robert DiMartino / #3546)
- meta: add corsOrigins to docs (Mikael Finstad / #3554)
- @uppy/audio: refactor to ESM (Antoine du Hamel / #3470)
- @uppy/locales: compressor cleanup (Antoine du Hamel / #3531)
- meta: fix CJS interop in Vite config (Antoine du Hamel / #3543)
- @uppy/companion: upgrade node-redis-pubsub (Mikael Finstad / #3541)
- @uppy/provider-views: provider-view: fix breadcrumbs (Artur Paikin / #3535)
- meta: Update BACKLOG.md (Artur Paikin)
- @uppy/locales: Update ru_RU.js (Sobakin Sviatoslav / #3529)
- @uppy/companion: reorder reqToOptions (Antoine du Hamel / #3530)
- meta: Fix yarn caching in github actions (Mikael Finstad / #3526)


## 2.7.0

Released: 2022-03-02

| Package                | Version | Package                | Version |
| ---------------------- | ------- | ---------------------- | ------- |
| @uppy/angular          |   0.3.0 | @uppy/locales          |   2.0.7 |
| @uppy/aws-s3-multipart |   2.2.1 | uppy                   |   2.7.0 |
| @uppy/companion        |   3.3.1 |                        |         |

- @uppy/companion: fix unstable test (Mikael Finstad)
- @uppy/companion: replace debug (Mikael Finstad)
- @uppy/companion: Fix COMPANION_PATH (Mikael Finstad / #3515)
- @uppy/angular: update ng version (Antoine du Hamel / #3503)
- @uppy/companion: Upload protocol "s3-multipart" does not use the chunkSize option (Gabi Ganam / #3511)
- @uppy/aws-s3-multipart: Add chunks back to prepareUploadParts, indexed by partNumber (Kevin West / #3520)
- @uppy/locales: Update zh_CN.js (linxunzyf / #3513)
- meta: update remark dependencies (Antoine du Hamel / #3502)
## 2.6.0

Released: 2022-02-17

| Package         | Version | Package         | Version |
| --------------- | ------- | --------------- | ------- |
| @uppy/companion |   3.3.0 | uppy            |   2.6.0 |
| @uppy/robodog   |   2.3.2 |                 |         |

- meta: warn about not merging PR manually (Artur Paikin / #3492)
- @uppy/companion: fix unpslash author meta, sanitize metadata to strings and improve companion tests (Mikael Finstad / #3478)
- meta: ensure README is correctly formatted when doing releases (Antoine du Hamel / #3499)
- meta: fix CDN bundle (Antoine du Hamel / #3494)
- meta: fix missing EOL and end of e2e test templates (Antoine du Hamel / #3484)
- meta: use a single `.env` file for config (Antoine du Hamel / #3498)
## 2.5.1

Released: 2022-02-16

| Package                   | Version | Package                   | Version |
| ------------------------- | ------- | ------------------------- | ------- |
| @uppy/companion           |   3.2.1 | @uppy/thumbnail-generator |   2.1.1 |
| @uppy/compressor          |   0.2.2 | @uppy/robodog             |   2.3.1 |
| @uppy/onedrive            |   2.0.6 | uppy                      |   2.5.1 |

- meta: Missing comma and wrong attribute name on cors example config (Edgar Santiago / #3465)
- @uppy/onedrive: Update README.md (Márton László Attila / #3489)
- @uppy/compressor: Add image compressor plugin (Artur Paikin / #3471)
- @uppy/companion: fix periodicPingUrls oops (Mikael Finstad / #3490)
- meta: add support for ESM sources in build script (Antoine du Hamel / #3468)
## 2.5.0

Released: 2022-02-14

| Package                   | Version | Package                   | Version |
| ------------------------- | ------- | ------------------------- | ------- |
| @uppy/companion           |   3.2.0 | @uppy/provider-views      |   2.0.7 |
| @uppy/companion-client    |   2.0.5 | @uppy/thumbnail-generator |   2.1.0 |
| @uppy/core                |   2.1.5 | @uppy/robodog             |   2.3.0 |
| @uppy/dashboard           |   2.1.4 | uppy                      |   2.5.0 |
| @uppy/locales             |   2.0.6 |                           |         |

- @uppy/companion: add support for COMPANION_UNSPLASH_SECRET (Mikael Finstad / #3463)
- @uppy/unsplash: fix nested meta (Artur Paikin / #3485)
- meta: fix(docs): typo in property `thumbnailType` (Dan Schalow / #3472)
- @uppy/robodog: add audio, box, unsplash, screen-capture to Robodog (Artur Paikin / #3483)
- meta: consolidate ENV files and fix contributing guidelines (Antoine du Hamel / #3475)
- @uppy/companion-client,@uppy/companion,@uppy/provider-views,@uppy/robodog: Finishing touches on Companion dynamic Oauth (Renée Kooi / #2802)
- meta: Improve companion docs (Mikael Finstad / #3479)
- meta: Make E2E Great Again (Merlijn Vos / #3444)
- meta: Add PostCSS handling to Vite (Artur Paikin / #3467)
- meta: Update CONTRIBUTING.md (Mikael Finstad / #3411)
- @uppy/companion: fix broken thumbnails for box and dropbox (Mikael Finstad / #3460)
- website: fix `Uppy is not defined` error (Antoine du Hamel / #3461)
- @uppy/companion: Implement periodic ping functionality (Mikael Finstad / #3246)
- @uppy/companion: fix callback urls (Mikael Finstad / #3458)
- @uppy/core,@uppy/dashboard,@uppy/thumbnail-generator: Add dashboard and UIPlugin types (Merlijn Vos / #3426)
- @uppy/locales: Add "save" to fr_FR.js (Charly Billaud / #3395)
- @uppy/companion: Fix TypeError when invalid initialization vector (Julian Gruber / #3416)
- meta: Upgrade size-limit to 7.0.5 (Artur Paikin / #3445)
- @uppy/provider-views: Unsplash: UI improvements (Artur Paikin / #3438)
- @uppy/thumbnail-generator: exifr: remove legacy IE support (Artur Paikin / #3382)
- @uppy/companion: Default to HEAD requests when the Companion looks to get meta information about a URL (Zack Bloom / #3417)
- @uppy/dashboard: check if info array is empty (Artur Paikin / #3442)
- meta: dev: fix Vite custom plugin (Antoine du Hamel / #3437)
- website: add legacy bundle to CDN example (Antoine du Hamel / #3433)
- meta: remove unused lerna and npm files (Antoine du Hamel / #3436)
- meta: replace browserify with esbuild (Antoine du Hamel / #3363)
## 2.4.1

Released: 2022-01-12

| Package           | Version | Package           | Version |
| ----------------- | ------- | ----------------- | ------- |
| @uppy/transloadit |   2.1.1 | uppy              |   2.4.1 |
| @uppy/robodog     |   2.2.1 |                   |         |

- @uppy/transloadit: fix handling of Tus errors and rate limiting (Antoine du Hamel / #3429)
- meta: Add Unsplash to website dashboard example (Merlijn Vos / #3431)
- meta: dev: move configuration to a `.env` file (Antoine du Hamel / #3430)
- meta: Update ci.yml (Kevin van Zonneveld / #3428)
- @uppy/transloadit: simplify `#onTusError` (Antoine du Hamel / #3419)
- meta: Force include babel numeric separator (Merlijn Vos / #3422)
## 2.4.0

Released: 2022-01-10

| Package              | Version | Package              | Version |
| -------------------- | ------- | -------------------- | ------- |
| @uppy/drag-drop      |   2.0.6 | @uppy/tus            |   2.2.0 |
| @uppy/image-editor   |   1.1.1 | @uppy/utils          |   4.0.5 |
| @uppy/screen-capture |   2.0.6 | @uppy/robodog        |   2.2.0 |
| @uppy/transloadit    |   2.1.0 | uppy                 |   2.4.0 |

- @uppy/transloadit: ignore rate limiting errors when polling (Antoine du Hamel / #3418)
- @uppy/tus: pause all requests in response to server rate limiting (Antoine du Hamel / #3394)
- @uppy/transloadit: better defaults for rate limiting (Antoine du Hamel / #3414)
- @uppy/companion: Fix Companion deploys (kiloreux / #3388)
- meta: update aws-presigned-url example to use esm (Antoine du Hamel / #3413)
- @uppy/image-editor: namespace input range css (Merlijn Vos / #3406)
- @uppy/screen-capture: Add missing option to the screen capture types (Mustafa Navruz / #3400)
- @uppy/drag-drop: fix `undefined is not a function` TypeError (Antoine du Hamel / #3397)
- website: update december 2021 blog post (Antoine du Hamel / #3396)
- website: Polished the latest update blog (AJvanLoon / #3390)
- website: docs: fix typo in audio.md (heocoi / #3389)
- website: 2.0-2.3 post draft (Artur Paikin / #3370)

## 2.3.3

Released: 2022-01-04

| Package         | Version | Package         | Version |
| --------------- | ------- | --------------- | ------- |
| @uppy/companion |   3.1.5 | uppy            |   2.3.3 |

- @uppy/companion: improve private ip check (Mikael Finstad / #3403)


## 2.3.2

Released: 2021-12-21

| Package         | Version | Package         | Version |
| --------------- | ------- | --------------- | ------- |
| @uppy/angular   |   0.2.8 | @uppy/vue       |   0.4.5 |
| @uppy/companion |   3.1.4 | uppy            |   2.3.2 |
| @uppy/svelte    |   1.0.7 |                 |         |

- meta: fix release script (Antoine du Hamel)
- @uppy/core: document file.name (Merlijn Vos / #3381)
- @uppy/angular,@uppy/companion,@uppy/svelte,@uppy/vue: add `.npmignore` files to ignore `.gitignore` when packing (Antoine du Hamel / #3380)
- meta: add VSCode workspace settings to `.gitignore` (Antoine du Hamel)
- @uppy/companion: Upgrade ws in companion (Merlijn Vos / #3377)
- meta: use ESBuild to bundle in E2E test suite (Antoine du Hamel / #3375)
- meta: update linter config to parse ESM files (Antoine du Hamel / #3371)
- meta: move dev workspace to `private/` (Antoine du Hamel / #3368)
- meta: use Vite for examples/dev (Antoine du Hamel / #3361)
- website: remove dependency on `crypto` in @uppy/transloadit example (Antoine du Hamel / #3367)
- meta: enable linter on website examples (Antoine du Hamel / #3366)
- meta: enable linter on mjs scripts (Antoine du Hamel / #3364)
- @uppy/angular: Fix module field in `package.json` (Merlijn Vos / #3365)
- meta: improve release script wording and formatting (Artur Paikin)


## 2.3.1

Released: 2021-12-09

| Package           | Version | Package           | Version |
| ----------------- | ------- | ----------------- | ------- |
| @uppy/angular     |   0.2.7 | @uppy/store-redux |   2.0.3 |
| @uppy/audio       |   0.2.1 | @uppy/svelte      |   1.0.6 |
| @uppy/aws-s3      |   2.0.7 | @uppy/vue         |   0.4.4 |
| @uppy/companion   |   3.1.3 | @uppy/xhr-upload  |   2.0.7 |
| @uppy/core        |   2.1.4 | @uppy/robodog     |   2.1.5 |
| @uppy/dashboard   |   2.1.3 | uppy              |   2.3.1 |
| @uppy/locales     |   2.0.5 |                   |         |

- meta: update npm deps (Antoine du Hamel / #3352)
- @uppy/companion: fix Dockerfile and deploy automation (Mikael Finstad / #3355)
- @uppy/companion: don’t pin Yarn version in `package.json` (Antoine du Hamel / #3347)
- @uppy/aws-s3,@uppy/core,@uppy/dashboard,@uppy/store-redux,@uppy/xhr-upload: deps: use `nanoid/non-secure` to workaround react-native limitation (Antoine du Hamel / #3350)
- @uppy/audio: showRecordingLength option was removed, always clearInterval (Artur Paikin / #3351)
- meta: drop `stringify-object` dependency to generate locales (Antoine du Hamel / #3344)
- meta: add release automations (Antoine du Hamel / #3304)


## 2.3.0

Released: 2021-12-07

| Package                   | Version | Package                   | Version |
| ------------------------- | ------- | ------------------------- | ------- |
| @uppy/angular             |   0.2.6 | @uppy/locales             |   2.0.4 |
| @uppy/audio               |   0.2.0 | @uppy/onedrive            |   2.0.5 |
| @uppy/aws-s3              |   2.0.6 | @uppy/provider-views      |   2.0.6 |
| @uppy/aws-s3-multipart    |   2.2.0 | @uppy/react               |   2.1.2 |
| @uppy/box                 |   1.0.5 | @uppy/screen-capture      |   2.0.5 |
| @uppy/companion           |   3.1.2 | @uppy/status-bar          |   2.1.2 |
| @uppy/companion-client    |   2.0.4 | @uppy/store-default       |   2.0.3 |
| @uppy/core                |   2.1.3 | @uppy/thumbnail-generator |   2.0.6 |
| @uppy/dashboard           |   2.1.2 | @uppy/transloadit         |   2.0.5 |
| @uppy/drag-drop           |   2.0.5 | @uppy/tus                 |   2.1.2 |
| @uppy/dropbox             |   2.0.5 | @uppy/url                 |   2.0.5 |
| @uppy/facebook            |   2.0.5 | @uppy/utils               |   4.0.4 |
| @uppy/file-input          |   2.0.5 | @uppy/webcam              |   2.0.5 |
| @uppy/golden-retriever    |   2.0.6 | @uppy/xhr-upload          |   2.0.6 |
| @uppy/google-drive        |   2.0.5 | @uppy/zoom                |   1.0.5 |
| @uppy/image-editor        |   1.1.0 | @uppy/robodog             |   2.1.4 |
| @uppy/informer            |   2.0.5 | uppy                      |   2.3.0 |
| @uppy/instagram           |   2.0.5 |                           |         |

- meta: add release automations (Antoine du Hamel / #3304)
- @uppy/dashboard: Save meta fields when opening the image editor (Merlijn Vos / #3339)
- @uppy/aws-s3-multipart: Drop `lockedCandidatesForBatch` and mark chunks as busy when preparing (Yegor Yarko / #3342)
- @uppy/webcam: fix broken links in `webcam.md` (Antoine du Hamel / #3346)
- @uppy/audio: new @uppy/audio plugin for recording with microphone (Artur Paikin / #2976)
- build: force use of `@babel/plugin-proposal-optional-chaining` (Antoine du Hamel / #3335)
- @uppy/companion: fix deploy Yarn version (Antoine du Hamel / #3327)
- @uppy/companion: upgrade aws-sdk (Mikael Finstad / #3334)
- @uppy/core: disable loose transpilation for legacy bundle (Antoine du Hamel / #3329)
- @uppy/angular: examples: update `angular-example` to Angular v13 (Antoine du Hamel / #3325)
- meta: Update BACKLOG.md (Artur Paikin, Merlijn Vos)
- meta: Add disableLocalFiles to options summary (Steve Barker / #3323)
- meta: Create SECURITY.md (Ziding Zhang / #3052)
- @uppy/image-editor: Pass croppedCanvasOptions to getCroppedCanvas (Mohamed Boudra / #3320)
- meta: finish `master`->`main` job (Mikael Finstad / #3315)
- website: update documents that were out of date (Antoine du Hamel / #3317)
- @uppy/status-bar: Status bar error state improvements (Merlijn Vos / #3299)
- doc: Fix typo in `docs/drag-drop.md` (Ash Allen / #3319)
- website: Update /support and docs about Transloadit-hosted Companion (Artur Paikin / #3243)
- @uppy/aws-s3,@uppy/box,@uppy/core,@uppy/dashboard,@uppy/drag-drop,@uppy/dropbox,@uppy/facebook,@uppy/file-input,@uppy/google-drive,@uppy/image-editor,@uppy/instagram,@uppy/locales,@uppy/onedrive,@uppy/screen-capture,@uppy/status-bar,@uppy/thumbnail-generator,@uppy/transloadit,@uppy/url,@uppy/webcam,@uppy/xhr-upload,@uppy/zoom: Refactor locale scripts & generate types and docs (Merlijn Vos / #3276)
- @uppy/companion: Remove references of incorrect `options` argument for `companion.socket` (Mikael Finstad / #3307)
- @uppy/companion: Upgrade linting to 2.0.0-0 (Kevin van Zonneveld / #3280)


## 2.2.1

Released: 2021-10-14

| Package | Version | Package | Version |
|-|-|-|-|
| @uppy/angular | 0.2.5 | @uppy/provider-views | 2.0.4 |
| @uppy/aws-s3-multipart | 2.1.1 | @uppy/react-native | 0.2.4 |
| @uppy/aws-s3 | 2.0.5 | @uppy/react | 2.1.1 |
| @uppy/box | 1.0.4 | @uppy/redux-dev-tools | 2.0.3 |
| @uppy/companion-client | 2.0.3 | @uppy/robodog | 2.1.1 |
| @uppy/companion | 3.1.1 | @uppy/screen-capture | 2.0.4 |
| @uppy/core | 2.1.1 | @uppy/status-bar | 2.1.1 |
| @uppy/dashboard | 2.1.1 | @uppy/store-default | 2.0.2 |
| @uppy/drag-drop | 2.0.4 | @uppy/store-redux | 2.0.2 |
| @uppy/drop-target | 1.1.1 | @uppy/svelte | 1.0.5 |
| @uppy/dropbox | 2.0.4 | @uppy/thumbnail-generator | 2.0.5 |
| @uppy/facebook | 2.0.4 | @uppy/transloadit | 2.0.4 |
| @uppy/file-input | 2.0.4 | @uppy/tus | 2.1.1 |
| @uppy/form | 2.0.4 | @uppy/unsplash | 2.0.1 |
| @uppy/golden-retriever | 2.0.5 | @uppy/url | 2.0.4 |
| @uppy/google-drive | 2.0.4 | @uppy/utils | 4.0.3 |
| @uppy/image-editor | 1.0.4 | @uppy/vue | 0.4.3 |
| @uppy/informer | 2.0.4 | @uppy/webcam | 2.0.4 |
| @uppy/instagram | 2.0.4 | @uppy/xhr-upload | 2.0.5 |
| @uppy/locales | 2.0.3 | @uppy/zoom | 1.0.4 |
| @uppy/onedrive | 2.0.4 | uppy | 2.2.1 |
| @uppy/progress-bar | 2.0.4 | - | - |

- @uppy/locale: Update ar_SA.js (issa.ahmd@gmail.com  / #3192)
- @uppy/status-bar: fix `calculateProcessingProgress` is not a function (@aduh95 / #3261)
- @uppy/status-bar: Progress object is nested (@arturi / #3262)
- build: Add retext to markdown linter (@aduh95 / #3024)
- build: Bump tar from 6.1.2 to 6.1.9 (dependabot / #3152)
- website: Revert "Remove broken link in `plugin_list.ejs` (@aduh95 / #3166)

## 2.2.0

Released: 2021-10-06

This release marks a major version for `@uppy/unsplash` plugin which is now production-ready. It also includes various fixes and improvements such as fix to `@uppy/transloadit` plugin and adds `onDrop` event to `@uppy/drop-target`.

| Package | Version | Package | Version |
|-|-|-|-|
| @uppy/angular | 0.2.4 | @uppy/provider-views | 2.0.3 |
| @uppy/aws-s3-multipart | 2.1.0 | @uppy/react-native | 0.2.3 |
| @uppy/aws-s3 | 2.0.4 | @uppy/react | 2.1.0 |
| @uppy/box | 1.0.3 | @uppy/redux-dev-tools | 2.0.2 |
| @uppy/companion-client | 2.0.2 | @uppy/robodog | 2.1.0 |
| @uppy/companion | 3.1.0 | @uppy/screen-capture | 2.0.3 |
| @uppy/core | 2.1.0 | @uppy/status-bar | 2.1.0 |
| @uppy/dashboard | 2.1.0 | @uppy/store-default | 2.0.1 |
| @uppy/drag-drop | 2.0.3 | @uppy/store-redux | 2.0.1 |
| @uppy/drop-target | 1.1.0 | @uppy/svelte | 1.0.4 |
| @uppy/dropbox | 2.0.3 | @uppy/thumbnail-generator | 2.0.4 |
| @uppy/facebook | 2.0.3 | @uppy/transloadit | 2.0.3 |
| @uppy/file-input | 2.0.3 | @uppy/tus | 2.1.0 |
| @uppy/form | 2.0.3 | @uppy/unsplash | 2.0.0 |
| @uppy/golden-retriever | 2.0.4 | @uppy/url | 2.0.3 |
| @uppy/google-drive | 2.0.3 | @uppy/utils | 4.0.2 |
| @uppy/image-editor | 1.0.3 | @uppy/vue | 0.4.2 |
| @uppy/informer | 2.0.3 | @uppy/webcam | 2.0.3 |
| @uppy/instagram | 2.0.3 | @uppy/xhr-upload | 2.0.4 |
| @uppy/locales | 2.0.2 | @uppy/zoom | 1.0.3 |
| @uppy/onedrive | 2.0.3 | remark-lint-uppy | 0.0.3 |
| @uppy/progress-bar | 2.0.3 | uppy | 2.2.0 |

- @uppy/angular: fix component crash by loosening `package.json` version constraints (#3210 / @ajkachnic)
- @uppy/aws-s3-multipart: Retry `prepareUploadParts` on fail for `@uppy/aws-s3-multipart` (#3224 / @Murderlon)
- @uppy/aws-s3: Fix AWS S3 upload on React Native (#3064 / @Cretezy)
- @uppy/companion: `Object.fromEntries` is not available on Node.js v10.x (#3209 / @aduh95)
- @uppy/companion: Close window on auth callback error and show error to user (#3143 / @mifi)
- @uppy/companion: Default allow headers (#3167 / @mifi)
- @uppy/companion: docs: fix typo in companion.md (#3240 / @eltociear)
- @uppy/companion: Include status code in HTTP error message (#3212 / @mifi)
- @uppy/companion: Make uploadUrls recommended (#3182 / @mifi)
- @uppy/companion: Use GET instead of HEAD for getURLMeta + Cut off length of file names (#3048 / @mifi)
- @uppy/core: Fix typo in `@uppy/core` types (#3230 / @lucax88x)
- @uppy/core: move `Uppy` class to its own module (#3225 / @aduh95)
- @uppy/dashboard: Add info about include in the Dashboard (#3236 / @epexa)
- @uppy/dashboard: Fix i18n error in `CopyLinkButton` (#3235 / @Murderlon)
- @uppy/dashboard: fix linter (#3206 / @aduh95)
- @uppy/drop-target: expose `onDrop` events (#3238 / @Murderlon)
- @uppy/image-editor: add workaround for when `Cropper` is loaded as ESM (#3218 / @aduh95)
- @uppy/locales: added translate for missingRequiredMetafield es_ES (#3242 / @sebasegovia01)
- @uppy/react: propagate prop mutation (#3208 / @aduh95)
- @uppy/react: update HTMLAttributes filter (#3215 / @aduh95)
- @uppy/status-bar: Show all details on mobile when `showProgressDetails` is `true` (#3174 / @Murderlon)
- @uppy/store-redux: Improve docs on redux store integration (#3227 / @Murderlon)
- @uppy/transloadit: pass fields to transloadit (#3228 / @aduh95)
- @uppy/tus: Add support for `opts.headers` as a function in `@uppy/tus` (#3221 / @danilat)
- @uppy/unsplash: Make `@uppy/unsplash` production ready (#3196 / @Murderlon)
- @uppy/xhr-upload: fix `this.uppy is undefined` error (#3207 / @aduh95)
- ci: test on Node.js v16.x (#3205 / @aduh95)
- website: Remove broken link in `plugin_list.ejs` (#3166 / @YukeshShr)

## 2.1.1

Released: 2021-09-20

| Package | Version | Package | Version |
|-|-|-|-|
| @uppy/angular | 0.2.3 | @uppy/progress-bar | 2.0.2 |
| @uppy/aws-s3-multipart | 2.0.3 | @uppy/provider-views | 2.0.2 |
| @uppy/aws-s3 | 2.0.3 | @uppy/react-native | 0.2.2 |
| @uppy/box | 1.0.2 | @uppy/react | 2.0.3 |
| @uppy/companion-client | 2.0.1 | @uppy/robodog | 2.0.4 |
| @uppy/core | 2.0.3 | @uppy/screen-capture | 2.0.2 |
| @uppy/dashboard | 2.0.3 | @uppy/status-bar | 2.0.2 |
| @uppy/drag-drop | 2.0.2 | @uppy/svelte | 1.0.3 |
| @uppy/drop-target | 1.0.2 | @uppy/thumbnail-generator | 2.0.3 |
| @uppy/dropbox | 2.0.2 | @uppy/transloadit | 2.0.2 |
| @uppy/facebook | 2.0.2 | @uppy/tus | 2.0.2 |
| @uppy/file-input | 2.0.2 | @uppy/unsplash | 1.0.2 |
| @uppy/form | 2.0.2 | @uppy/url | 2.0.2 |
| @uppy/golden-retriever | 2.0.3 | @uppy/utils | 4.0.1 |
| @uppy/google-drive | 2.0.2 | @uppy/vue | 0.4.1 |
| @uppy/image-editor | 1.0.2 | @uppy/webcam | 2.0.2 |
| @uppy/informer | 2.0.2 | @uppy/xhr-upload | 2.0.3 |
| @uppy/instagram | 2.0.2 | @uppy/zoom | 1.0.2 |
| @uppy/locales | 2.0.1 | uppy | 2.1.1 |
| @uppy/onedrive | 2.0.2 | - | - |

- @uppy/unsplash: Fix "attempted to use private field on non-instance" in `SearchProvider` (#3201)
- @uppy/locales: Add 'done' to `nb_NO.js` (#3200)
- @uppy/transloadit: Fix unhandledPromiseRejection failures (#3197)
- @uppy/aws-s3-multipart: Fix AbortController is not defined on Node.js (Server Side Render) (#3169)
- @uppy/aws-s3-multipart: Fix `net::ERR_OUT_OF_MEMORY` (#3183)
- @uppy/dashboard: Fix `autoOpenFileEditor` (#3186)
- @uppy/dashboard: Update Google Drive for brand compliance (#3178)

## 2.1.0

Released: 2021-09-01

| Package | Version | Package | Version |
|-|-|-|-|
| @uppy/angular | 0.2.2 | @uppy/svelte | 1.0.2 |
| @uppy/aws-s3 | 2.0.2 | @uppy/thumbnail-generator | 2.0.2 |
| @uppy/core | 2.0.2 | @uppy/vue | 0.4.0 |
| @uppy/dashboard | 2.0.2 | @uppy/xhr-upload | 2.0.2 |
| @uppy/react | 2.0.2 | uppy | 2.1.0 |
| @uppy/robodog | 2.0.3 | - | - |

- @uppy/aws-s3: fix 'send' XMLHttpRequest (#3130 / @jhen0409)
- @uppy/aws-s3, @uppy/thumbnail-generator, @uppy/xhr-upload: fix `i18n` (#3142 / @jhen0409 / @aduh95)
- @uppy/react: fix `DashboardModal`'s `target` type (#3110 / @Murderlon)
- @uppy/xhr-upload: add types for methods (#3154 / @BePo65)
- @uppy/core: improve accuracy/compatibility of success/error callback types (#3141 / @Hawxy)
- @uppy/vue: add Vue FileInput component (#3125 / @valentinoli)

## 2.0.2

Released: 2021-08-26

| Package | Version | Package | Version |
|-|-|-|-|
| @uppy/angular | 0.2.2 | @uppy/robodog | 2.0.2 |
| @uppy/aws-s3-multipart | 2.0.2 | @uppy/robodog | 2.0.3 |
| @uppy/aws-s3 | 2.0.2 | @uppy/svelte | 1.0.2 |
| @uppy/companion | 3.0.1 | @uppy/thumbnail-generator | 2.0.2 |
| @uppy/vue | 0.4.0 | @uppy/core | 2.0.2 |
| @uppy/dashboard | 2.0.2 | uppy | 2.0.2 |
| @uppy/golden-retriever | 2.0.2 | @uppy/xhr-upload | 2.0.2 |
| @uppy/react | 2.0.2 | - | - |

- @uppy/aws-s3-multipart: fix route ordering and query parameters (#3132 / @rossng)
- @uppy/core: add types overload for `off` method (#3137 / @Hawxy)
- @uppy/golden-retriever: handle promise rejections (#3131 / @Murderlon)

## 2.0.1

| Package | Version | Package | Version |
|-|-|-|-|
| @uppy/angular | 0.2.1 | @uppy/react-native | 0.2.1 |
| @uppy/react | 2.0.1 | @uppy/provider-views | 2.0.1 |
| @uppy/aws-s3-multipart | 2.0.1 | @uppy/redux-dev-tools | 2.0.1 |
| @uppy/aws-s3 | 2.0.1 | @uppy/robodog | 2.0.1 |
| @uppy/box | 1.0.1 | @uppy/svelte | 1.0.1 |
| @uppy/companion | 3.0.1 | @uppy/screen-capture | 2.0.1 |
| @uppy/core | 2.0.1 | @uppy/status-bar | 2.0.1 |
| @uppy/dashboard | 2.0.1 | @uppy/svelte | 1.0.2 |
| @uppy/thumbnail-generator | 2.0.1 | @uppy/drag-drop | 2.0.1 |
| @uppy/drop-target | 1.0.1 | @uppy/transloadit | 2.0.1 |
| @uppy/dropbox | 2.0.1 | @uppy/tus | 2.0.1 |
| @uppy/facebook | 2.0.1 | @uppy/unsplash | 1.0.1 |
| @uppy/file-input | 2.0.1 | @uppy/url | 2.0.1 |
| @uppy/form | 2.0.1 | @uppy/vue | 0.3.1 |
| @uppy/golden-retriever | 2.0.1 | @uppy/vue | 0.4.0 | @uppy/webcam | 2.0.1 |
| @uppy/google-drive | 2.0.1 | @uppy/xhr-upload | 2.0.1 |
| @uppy/image-editor | 1.0.1 | @uppy/onedrive | 2.0.1 |
| @uppy/informer | 2.0.1 | @uppy/zoom | 1.0.1 |
| @uppy/instagram | 2.0.1 | uppy | 2.0.1 |
| @uppy/progress-bar | 2.0.1 | - | - |

Released: 2021-08-25

- Update peerDependencies to ^2.0.0 in all uppy packages @arturi (b39824819)

## 2.0.0

Released: 2021-08-24

| Package | Version | Package | Version |
|-|-|-|-|
| @uppy/angular | 0.2.0 | @uppy/provider-views | 2.0.0 |
| @uppy/aws-s3-multipart | 2.0.0 | @uppy/react-native | 0.2.0 |
| @uppy/aws-s3 | 2.0.0 | @uppy/react | 2.0.0 |
| @uppy/box | 1.0.0 | @uppy/redux-dev-tools | 2.0.0 |
| @uppy/companion-client | 2.0.0 | @uppy/robodog | 2.0.0 |
| @uppy/companion | 3.0.0 | @uppy/screen-capture | 2.0.0 |
| @uppy/core | 2.0.0 | @uppy/status-bar | 2.0.0 |
| @uppy/dashboard | 2.0.0 | @uppy/store-default | 2.0.0 |
| @uppy/drag-drop | 2.0.0 | @uppy/store-redux | 2.0.0 |
| @uppy/drop-target | 1.0.0 | @uppy/svelte | 1.0.0 |
| @uppy/dropbox | 2.0.0 | @uppy/thumbnail-generator | 2.0.0 |
| @uppy/facebook | 2.0.0 | @uppy/transloadit | 2.0.0 |
| @uppy/file-input | 2.0.0 | @uppy/tus | 2.0.0 |
| @uppy/form | 2.0.0 | @uppy/unsplash | 1.0.0 |
| @uppy/golden-retriever | 2.0.0 | @uppy/url | 2.0.0 |
| @uppy/google-drive | 2.0.0 | @uppy/utils | 4.0.0 |
| @uppy/image-editor | 1.0.0 | @uppy/vue | 0.3.0 |
| @uppy/informer | 2.0.0 | @uppy/webcam | 2.0.0 |
| @uppy/instagram | 2.0.0 | @uppy/xhr-upload | 2.0.0 |
| @uppy/locales | 2.0.0 | @uppy/zoom | 1.0.0 |
| @uppy/onedrive | 2.0.0 | uppy | 2.0.0 |
| @uppy/progress-bar | 2.0.0 | - | - |

### ⚠️ Breaking changes

- build: Remove IE polyfills and special casing — Uppy officially drops IE 11 support. You can manually include the polyfills, and we have an `uppy.legacy.js` bundle, but we are not (#2947 / @aduh95)
- @uppy/core: Upgraded Preact to latest Preact 10 — all custom Uppy plugins should now use new version too (#2926 / @Murderlon)
- @uppy/core: force `new` keyword — please 1always use `const uppy = new Uppy()` now (#2949 / @arturi)
- @uppy/core: renamed `allowMultipleUploads` to `allowMultipleUploadBatches` (#3115 / @arturi)
- @uppy/core: Split `Plugin` into `BasePlugin` and extended `UIPlugin` (#2944 / @Murderlon)
- @uppy/core: Set plugin titles from locale packs (#3023 / @arturi)
- @uppy/informer: Support multiple messages in informer (#3017 / @Murderlon)
- @uppy/xhr-upload, @uppy/tus: Set default concurrent file upload limit to 5 (#2993 / @arturi)
- @uppy/core: Strictly type uppy events (#3085 / @Hawxy)
- @uppy/core: always enable strict types and remove `.run` method (#2957 / @Murderlon)
- @uppy/dashboard: Removed backwards compatibility hacks in locales (#2969 / @goto-bus-stop)
- @uppy/companion Removed `oldHtmlContent` from Companion’s `send-token` option (#2967 / @Murderlon)
- @uppy/provider-views: Removed `isTeamDrive` from `@uppy/google-drive` option (#2967 / @Murderlon)
- @uppy/tus: Removed timeout for `resetUploaderReferences` option (#2967 / @Murderlon)
- @uppy/tus: Removed `resume` option (#2967 / @Murderlon)


### Misc

- @uppy/angular: fix uppy dependencies @aduh95
- @uppy/angular: upgrade to Angular 12.1 (d61113979 / @aduh95 )
- @uppy/aws-s3-multipart: add support for presigned URL batching (#3056 / @martin-brennan)
- @uppy/aws-s3: refactor to private fields (#3076 / @aduh95)
- @uppy/aws-s3: refactor to use private fields (#3094 / @aduh95)
- @uppy/companion-client: migrate to private properties (#3057 / @aduh95)
- @uppy/companion: Companion improve logging (#3103 / @mifi)
- @uppy/companion: fix build (960cfa5ba / @aduh95)
- @uppy/companion: remove `lodash` dependency (#3036 / @aduh95)
- @uppy/companion: Remove deprecated `serverHeaders` in favour of `companionHeaders` (#2995 / @arturi)
- @uppy/core: add types for `logger` (#3090 / @bencergazda)
- @uppy/core: avoid binding methods to instance in constructor (#3043 / @aduh95)
- @uppy/core: Create `getObjectOfFilesPerState` in core for plugins (#2961 / @Murderlon)
- @uppy/core: Create `onUnmount` in `UIPlugin` for plugins that require clean up (#3093 / @Murderlon)
- @uppy/core: detach event listeners on close (#3035 / @aduh95)
- @uppy/core: do not expose `plugins` property (#3045 / @aduh95)
- @uppy/core: fix i18n binding (4ab06907c / @aduh95)
- @uppy/core: fix types (dcaef3173 / @aduh95)
- @uppy/core: move event emitter to private properties (#3042 / @aduh95)
- @uppy/core: move more internals to private properties (#3041 / @aduh95)
- @uppy/core: `onBeforeFileAdded` — pass full file object with extension, detected type, meta, size, etc (#2941 / @arturi)
- @uppy/core: reject empty string as valid value for required meta fields (#3119 / @aduh95) (0b801ccba)
- @uppy/core: Remove `sync` option from `VirtualList` & update `UIPlugin` render @Murderlon
- @uppy/core: remove more IE hacks (#3015 / @aduh95)
- @uppy/core: remove use of `Array.prototype.reduce` where possible (#3016 / @aduh95)
- @uppy/core: Resolve all type `TODO`'s (#2963 / @Murderlon)
- @uppy/core: UIPlugin fix: prevent Preact replacing contents of body element by using `createDocumentFragment` (#3072 / @arturi)
- @uppy/core: use private fields (#3013 / @aduh95)
- @uppy/core: use privater properties in `UIPlugin` (#3073 / @aduh95)
- @uppy/core: validateRestrictions was failing due to being unbound, fixed with arrow function (1c7ac56d8 / @arturi)
- @uppy/dashboard, @uppy/status-bar: call core methods directly (#3062 / @arturi)
- @uppy/dashboard: don’t show informer for individual required meta fields errors (#3060 / @arturi)
- @uppy/dashboard: fileSource string is unused (2b52d9f9a / @arturi)
- @uppy/dashboard: Fix `editFile` locale usage (#3108 / @Murderlon)
- @uppy/dashboard: fix metafield form validation (#3113 / @aduh95)
- @uppy/dashboard: set default trigger: null (#2942 / @arturi)
- @uppy/dashboard: `showLinkToFileUploadResult: false` by default (#2994 / @arturi)
- @uppy/form: deprecate multipleResults option (#2996 / @arturi)
- @uppy/image-editor: Add `croppedCanvasOptions` to image editor `opts` (#3037 / @Murderlon)
- @uppy/image-editor: fix SASS deprecation warning (#3009 / @aduh95)
- @uppy/informer: remove dependency to `preact-transition-group` (#3055 / @aduh95)
- @uppy/locales: Fix locales — point to CDN v1.31.0 (198f23649 / @arturi)
- @uppy/locales: remove es_GL that was kept for backwards-compat (#2943 / @arturi)
- @uppy/locales: remove unused strings (@arturi)
- @uppy/locales: Sync and enhance locale de_DE (#3071 / @paescuj)
- @uppy/provider-views: Improve checkbox for screenreaders 2 (#2980 / @Murderlon)
- @uppy/provider-views: Sort Google Drive list by name (#3069 / @Murderlon)
- @uppy/provider-views: Tweak breadcrump styling (#3030 / @Murderlon)
- @uppy/robodog: fix types @aduh95 (d9ff0030a)
- @uppy/store-redux: force `new` keyword (17f71da67 / @aduh95)
- @uppy/transloadit: fix tests on v16.x (@aduh95)
- @uppy/transloadit: fix unhandled promise rejections (#2948 / @aduh95)
- @uppy/transloadit: refactor to use private properties (#3019 / @aduh95)
- @uppy/transloadit: upgrade `socket.io-client` version (#3065 / @aduh95)
- @uppy/tus: remove `autoRetry` option (#2938 / @aduh95)
- @uppy/utils: avoid creating throw-away `<div>` in `isDragDropSupported` (#3080 / @aduh95)
- @uppy/utils: improve support of data URI in `dataURItoBlob` (#3080 / @aduh95) (0cccb686f)
- @uppy/utils: refactor `prettyETA` (#3080 / @aduh95)
- @uppy/utils: refactor `truncateString` (#3080 / @aduh95)
- @uppy/utils: remove ponyfill for `Array#findIndex` (#3080 / @aduh95)
- @uppy/utils: resolve remaining linter errors (#3091 / @aduh95)
- @uppy/utils: simplify `canvasToBlob` (#3080 / @aduh95)
- @uppy/utils: simplify `getTimeStamp` (#3080 / @aduh95)
- @uppy/utils: simplify code using optional chaining (#3080 / @aduh95)
- @uppy/utils: use `Array.from` insterad of custom utils (#3080 / @aduh95)
- @uppy/utils: use private fields in `EventTracker` (#3080 / @aduh95)
- @uppy/utils: use private fields in `ProgressTimeout` (#3080 / @aduh95)
- @uppy/utils: use private fields in `RateLimitedQueue` (#3080 / @aduh95)
- @uppy/webcam, @uppy/screen-capture: expect built-in support for `MediaDevices` API (#2945 / @aduh95)
- @uppy/webcam: Fix webcam mirror option (#3074 / @Murderlon) (b7210b137)
- @uppy/xhr-upload: Call `upload-started` for every file instead of all at once in `xhr-upload` (#3005 / @Murderlon)
- @uppy/xhr-upload: change default name depending on whether `bundle` is set (#2933 / @aduh95)
- @uppy/xhr-upload: fix import path (#3080 / @aduh95)
- @uppy/xhr-upload: use symbol for internal options (#2934 / @aduh95)
- @uppy/locales: Add new added phrases and some improvment to fa_IR translation file (#3050 / @ghasrfakhri)
- build: Add `@babel/plugin-proposal-nullish-coalescing-operator` babel plugin (4bbd3b97b / @aduh95)
- build: add stylelint (#3124 / @arturi) (dbe3ed25b)
- build: Bootstrap without package-lock files (#3029 / @Murderlon)
- build: don't run markdown tests in type tests (a4e2da159 / @aduh95)
- build: don’t run IE tests for 2.0 (e4eb502f2 / @arturi)
- build: enable linter for TypeScript (#2997 / @aduh95) (5630f7dc0)
- build: enforce `no-unused-vars` linter rule (#3118 / @aduh95) (ec87b232e)
- build: fix `package.json` imports to be inlined by Babel (#3047 / @aduh95)
- build: fix building on Node.js v14.x LTS (#3061 / @aduh95)
- build: fix legacy bundle (#3112 / @aduh95)
- build: Fix lint warnings in bin/locale-packs.js (#3028 / @goto-bus-stop)
- build: harden locale pack check for unused or duplicate key (#3081 / @aduh95)
- build: lint JS code snippets inside blog posts (#2992 / @aduh95)
- build: remove `@babel/polyfill` in favor of `core-js@3` (#3025 / @aduh95)
- build: remove Node.js v10.x, add v16.x (#2932 / @aduh95)
- build: remove use of `promisify` where possible (#3010 / @aduh95)
- build: Set node version in `workflows/cdn.yml` to 16.x @Murderlon (35697d18d)
- build: Stricter linter (#3095 / @aduh95)
- doc, deps: clean up polyfill inconsistencies (#3020 / @aduh95)
- doc: lint JS code snippets (#2954 / @aduh95)
- docs: Fix typo in `docs/companion.md` (3632a55c6 / @Murderlon)
- docs: use ESM syntax in code snippets (#2953 / @aduh95)
- Improve a11y of remove button in dashboard (#3088 / @Murderlon)
- meta: rename master branch to main (08cac3beb / @arturi)
- meta: Resolve or remove miscellaneous todos (#2967 / @Murderlon)
- @uppy/companion: Safely escape `<script>` injected code in companion `send-token.js` (#3101 / @mifi) (3059d733f)
- test: fix end2end test suite (#3008 / @aduh95)
- test: remove npm warning on Node.js v14.x (1666f8918 / @aduh95)
- website: Disable box (#3087 / @mifi)
- website: hide Box from examples for now (0b9092527 / @arturi)
- website: set background color on root element (#3078 / @aduh95)
- website: update jquery to latest (c70b9d71b / @arturi)
- docs: update example to use `i18nInit` (#3122 / @aduh95) (2a93874e3)

### Dependency upgrades

- deps: remove unused `cheerio-select-tmp` @aduh95 (367ec5099 / @aduh95)
- deps: remove unused `karma-*` @aduh95 (d2a4c9e84 / @aduh95)
- deps: update `browserify` to v17 @aduh95 (79611cc8d / @aduh95)
- deps: upgrade eslint plugins @aduh95 (ce5414d3b / @aduh95)
- deps: upgrade `adm-zip` to v0.5 @aduh95 (0e8ab0d6d / @aduh95)
- deps: upgrade `typescript` version @aduh95 (d6fb14dfb)
- deps: upgrade `verdaccio` to v5 @aduh95 (135c64a26)
- deps: upgrade `tsd` to v0.17 @aduh95 (7f6c3fcc4)
- deps: update `temp-write` to v5 @aduh95 (d01422937)
- deps: upgrade `tar` to v6 @aduh95 (2a1512288)
- deps: upgrade `remark-cli` to v9 @aduh95 (def967d5e)
- deps: upgrade `pacote` to v11 @aduh95 (431f437d1)
- deps: upgrade `onchange` to v7 @aduh95 (91f056e9e)
- deps: upgrade `npm-packlist` to v2 @aduh95 (047261ca8)
- deps: upgrade `nodemon`to v2 @aduh95 (115fa101f)
- @uppy/companion: upgrade `helmet` to v4 @aduh95 (7330d21b8)
- deps: update `lerna` to v4 @aduh95 (469e2e5df)
- deps: remove `execa` and refactor `update-contributors` script @aduh95 (95a8d871e)
- deps: update `cssname` to v5 @aduh95 (51af8668f)
- deps: upgrade `chalk` to v4 @aduh95 (8e2833546)
- deps: update `autoprefixer` to v10 @aduh95 (0481f5d9b)
- deps: remove unused `webpack` deps @aduh95 (f251c5705)
- deps: upgrade `webdriverio` to v7 @aduh95 (96b9e74f7)
- deps: re-organize React dependencies @aduh95 (f3b90b072)
- deps: remove `mkdirp` in favor of the built-in `fs.mkdir` @aduh95 (06d5b3e25)
- deps: remove unused `json3` @aduh95 (811acddfa)
- deps: upgrade `isomorphic-fetch` @aduh95 (d5d34fd12)
- deps: upgrade `globby` @aduh95 (0964e9a16)
- deps: upgrade `fakefile` @aduh95 (b7e939d1d)
- deps: upgrade `exircist` @aduh95 (51f28ab95)
- deps: remove `rimraf` in favor of built-in `fs.rm` @aduh95 (e4c53bdad)
- test: update `jest` to v27 @aduh95 (bbf04e4bd)
- deps: upgrade `nock` to v13 @aduh95 (38388b175)
- deps: replace `cuid` with `nanoid` (#3053 / @aduh95)
- deps: nanoid to 3.1.25 to fix missing commonjs issue (6e8b1d50d / @arturi)
- deps: Bump tar from 6.1.0 to 6.1.2 (#3070)
- deps: remove `qs-stringify` from dependencies (#3077 / @aduh95)
- deps: upgrade create-react-app to 4.0.3 (0760be8cc / @arturi)
- deps: update Webdriverio packages (#3027 / @aduh95)
- deps: update `package-lock.json` (4497557a3 / @aduh95)

## 1.31.0

Released: 2021-07-29

| Package | Version | Package | Version |
|-|-|-|-|
| @uppy/angular | 0.1.3 | @uppy/react | 1.12.1 |
| @uppy/aws-s3 | 1.8.0 | @uppy/robodog | 1.11.0 |
| @uppy/companion | 2.12.0 | @uppy/screen-capture | 1.1.0 |
| @uppy/core | 1.20.0 | @uppy/svelte | 0.1.13 |
| @uppy/dashboard | 1.21.0 | @uppy/transloadit | 1.7.0 |
| @uppy/drag-drop | 1.4.31 | @uppy/vue | 0.2.6 |
| @uppy/image-editor | 0.4.0 | @uppy/webcam | 1.8.13 |
| @uppy/locales | 1.22.0 | uppy | 1.31.0 |

- @uppy/companion: Fix invalid referrer crashing the process (a785f7deebe5ad75bb2e7ea0874198784c19fea1 / @juliangruber)
- @uppy/companion: Fix typescript error (6dbaddc09d36308821b842ed13a847f5d655cbf4 / @juliangruber)
- @uppy/angular: Fix broken packaging (#3007 / @ajkachnic)
- @uppy/robodog: Add Robodog Types (#2989 / @Hawxy)
- @uppy/core: Tighten duck type check for file objects (#3006 / @goto-bus-stop)
- @uppy/core: tighten duck type check for file objects (#3006 / @goto-bus-stop)
- @uppy/core: Set file size from progress data when null (#2778 / @mejiaej)
- @uppy/core: Mark state as deprecated (#3044 / @aduh95)
- @uppy/locales: Update de_DE.js (#3012 / @paescuj)
- @uppy/dashboard: Rename Done to Cancel, add Save to Image Editor (#3033 / @arturi)
- @uppy/box: Add Box (#3004 / @mifi)
- @uppy/dashboard: Add required option to metaFields (#2896 / @aduh95)
- build: Fix package.json imports to be inlined by Babel (#3047 / @aduh95)
- docs: Add instagram development notes (#2984 / @mifi)
- docs: Update CONTRIBUTING.md (#3011 / @aduh95)
- website: fix linter errors in JS code snippets inside blog posts (#2991 / @aduh95)

## Companion Patch 2.12.2

| Package | Version |
|-|-|
| @uppy/companion@2.12.2 | 2.12.2 |

- @uppy/companion: Improve logging (#3103 / @mifi)

### Patch release

| Package | Version | Package | Version |
|-|-|-|-|
| @uppy/angular | 0.1.2 | @uppy/companion | 2.11.1 |

## June 2021

## 1.30.0

Released: 2021-07-01

| Package | Version | Package | Version |
|-|-|-|-|
| @uppy/angular | 0.1.1 | @uppy/progress-bar | 1.3.30 |
| @uppy/aws-s3-multipart | 1.8.17 | @uppy/provider-views | 1.12.2 |
| @uppy/aws-s3-multipart | 1.8.18 | @uppy/provider-views | 1.12.3 |
| @uppy/aws-s3 | 1.7.11 | @uppy/react-native | 0.1.8 |
| @uppy/aws-s3 | 1.7.12 | @uppy/react-native | 0.1.9 |
| @uppy/box | 0.3.11 | @uppy/react | 1.11.10 |
| @uppy/box | 0.3.12 | @uppy/react | 1.12.0 |
| @uppy/companion-client | 1.10.1 | @uppy/redux-dev-tools | 1.3.9 |
| @uppy/companion-client | 1.10.2 | @uppy/robodog | 1.10.11 |
| @uppy/companion | 2.10.1 | @uppy/robodog | 1.10.12 |
| @uppy/companion | 2.11.0 | @uppy/screen-capture | 1.0.20 |
| @uppy/core | 1.19.1 | @uppy/screen-capture | 1.0.21 |
| @uppy/core | 1.19.2 | @uppy/status-bar | 1.9.5 |
| @uppy/dashboard | 1.20.1 | @uppy/status-bar | 1.9.6 |
| @uppy/dashboard | 1.20.2 | @uppy/store-default | 1.2.7 |
| @uppy/drag-drop | 1.4.29 | @uppy/store-redux | 1.2.7 |
| @uppy/drag-drop | 1.4.30 | @uppy/store-redux | 1.2.8 |
| @uppy/drop-target | 0.2.3 | @uppy/svelte | 0.1.11 |
| @uppy/drop-target | 0.2.4 | @uppy/svelte | 0.1.12 |
| @uppy/dropbox | 1.5.1 | @uppy/thumbnail-generator | 1.7.10 |
| @uppy/dropbox | 1.5.2 | @uppy/thumbnail-generator | 1.7.11 |
| @uppy/facebook | 1.2.1 | @uppy/transloadit | 1.6.25 |
| @uppy/facebook | 1.2.2 | @uppy/transloadit | 1.6.26 |
| @uppy/file-input | 1.5.1 | @uppy/tus | 1.9.1 |
| @uppy/file-input | 1.5.2 | @uppy/tus | 1.9.2 |
| @uppy/form | 1.3.30 | @uppy/unsplash | 0.1.12 |
| @uppy/form | 1.3.31 | @uppy/unsplash | 0.1.13 |
| @uppy/golden-retriever | 1.4.1 | @uppy/url | 1.5.22 |
| @uppy/golden-retriever | 1.4.2 | @uppy/url | 1.5.23 |
| @uppy/google-drive | 1.7.1 | @uppy/utils | 3.6.1 |
| @uppy/google-drive | 1.7.2 | @uppy/utils | 3.6.2 |
| @uppy/image-editor | 0.2.6 | @uppy/vue | 0.2.4 |
| @uppy/image-editor | 0.3.0 | @uppy/vue | 0.2.5 |
| @uppy/informer | 1.6.5 | @uppy/webcam | 1.8.11 |
| @uppy/informer | 1.6.6 | @uppy/webcam | 1.8.12 |
| @uppy/instagram | 1.5.1 | @uppy/xhr-upload | 1.7.4 |
| @uppy/instagram | 1.5.2 | @uppy/xhr-upload | 1.7.5 |
| @uppy/locales | 1.20.1 | @uppy/zoom | 0.1.17 |
| @uppy/locales | 1.21.0 | @uppy/zoom | 0.1.18 |
| @uppy/onedrive | 1.2.1 | remark-lint-uppy | 0.0.1 |
| @uppy/onedrive | 1.2.2 | uppy | 1.29.1 |
| @uppy/progress-bar | 1.3.29 | uppy | 1.30.0 |

- @uppy/companion: add `logClientVersion` option (#2855 / @mifi)
- @uppy/angular: add Angular integration (#2871 / @ajkachnic)
- @uppy/core: add types for uppy.once method (#2965 / @a-kriya)
- @uppy/core: enrich error event for use from postproocessor (#2909 / @aduh95)
- @uppy/react-native: refactor takePictureWithExpo (#2946 / @aduh95)
- @uppy/companion: fixed standalone server to initiate itself on explicit function (#2920 / @Cruaier)
- @uppy/google-drive: Google drive shortcuts (#2917 / @mifi)
- @uppy/react: allowed HTML Attributes to be passed via props (#2891 / @ajkachnic)
- @uppy/drag-drop: Expose drag-drop events (#2914 / @Murderlon)
- @uppy/image-editor: Add more granular image rotation control (#2838 / @aduh95)
- @uppy/utils: Translator: refactor interpolate (#2903 / @aduh95)
- @uppy/url: return fileId or error in plugin.addFile (#2919 / @nil1511)
- @uppy/locales: Mention the file name in exceedsSize error message (#2918 / @Murderlon)
- build: Fix eslint uppy package imports (#2915 / @Murderlon)
- docs: fix typo in docs/progressbar.md (#2962 / @a-kriya)
- docs: add props example (#2959 / @jmontoyaa)

## May 2021

## 1.29.1

Released: 2021-05-28

This release features a significant refactor of the Golden Retriever plugin, among with some Companion and Typescript improvements.

| Package | Version | Package | Version |
|-|-|-|-|
| @uppy/aws-s3-multipart | 1.8.17 | @uppy/react-native | 0.1.8 |
| @uppy/aws-s3 | 1.7.11 | @uppy/react | 1.11.10 |
| @uppy/box | 0.3.11 | @uppy/redux-dev-tools | 1.3.9 |
| @uppy/companion-client | 1.10.1 | @uppy/robodog | 1.10.11 |
| @uppy/companion | 2.10.1 | @uppy/screen-capture | 1.0.20 |
| @uppy/core | 1.19.1 | @uppy/status-bar | 1.9.5 |
| @uppy/dashboard | 1.20.1 | @uppy/store-default | 1.2.7 |
| @uppy/drag-drop | 1.4.29 | @uppy/store-redux | 1.2.7 |
| @uppy/drop-target | 0.2.3 | @uppy/svelte | 0.1.11 |
| @uppy/dropbox | 1.5.1 | @uppy/thumbnail-generator | 1.7.10 |
| @uppy/facebook | 1.2.1 | @uppy/transloadit | 1.6.25 |
| @uppy/file-input | 1.5.1 | @uppy/tus | 1.9.1 |
| @uppy/form | 1.3.30 | @uppy/unsplash | 0.1.12 |
| @uppy/golden-retriever | 1.4.1 | @uppy/url | 1.5.22 |
| @uppy/google-drive | 1.7.1 | @uppy/utils | 3.6.1 |
| @uppy/image-editor | 0.2.6 | @uppy/vue | 0.2.4 |
| @uppy/informer | 1.6.5 | @uppy/webcam | 1.8.11 |
| @uppy/instagram | 1.5.1 | @uppy/xhr-upload | 1.7.4 |
| @uppy/locales | 1.20.1 | @uppy/zoom | 0.1.17 |
| @uppy/onedrive | 1.2.1 | remark-lint-uppy | 0.0.1 |
| @uppy/progress-bar | 1.3.29 | uppy | 1.29.1 |
| @uppy/provider-views | 1.12.2 | - | - |

- @uppy/golden-retriever: Confirmation before restore, add “ghost” files #443 #257 (#2701 / @arturi)
- @uppy/golden-retriever: Golden retriever 2 fixes (#2895 / @arturi)
- @uppy/companion-client: rethrow original error objects (#2889 / @goto-bus-stop)
- @uppy/dashboard: Fix incorrect font in Chrome on the Dashboard (#2887 / @nqst)
- @uppy/url: Add missing companionCookiesRule option (#2898 / @jhen0409)
- @uppy/companion: fix NRP typescript errors (#2884 / @mifi)
- @uppy/companion: support relative redirect URLs in responses (#2901 / @ goto-bus-stop)
- @uppy/core: Add logout, Translator.translate and Translator.translateArray (#2899 / @arturi)

## 1.29.0

Released: 2021-05-27

⚠️ This release was deprecated — the `dist` folder with CSS files is missing in most of the released packages, due to a build error. Please upgrade to `1.29.1`.

## 1.28.1

Released: 2021-05-11

In this release the individual file progress in Dashboard was fixed.

| Package | Version | Package | Version |
|-|-|-|-|
| @uppy/companion | 2.9.0 | @uppy/robodog | 1.10.9 |
| @uppy/core | 1.18.1 | @uppy/svelte | 0.1.9 |
| @uppy/dashboard | 1.19.1 | @uppy/vue | 0.2.2 |
| @uppy/react | 1.11.8 | uppy | 1.28.1 |

- @uppy/companion: add chunkSize companion option (#2881 / @mifi)
- @uppy/dashboard: fix individual progress by renaming camelCased svg properties (#2882 / @arturi)

## 1.28.0

Released: 2021-05-05

| Package | Version | Package | Version |
|-|-|-|-|
| @uppy/box | 0.3.9 | @uppy/robodog | 1.10.8 |
| @uppy/companion | 2.8.0 | @uppy/screen-capture | 1.0.18 |
| @uppy/core | 1.18.0 | @uppy/svelte | 0.1.8 |
| @uppy/dashboard | 1.19.0 | @uppy/vue | 0.2.1 |
| @uppy/drop-target | 0.2.1 | @uppy/webcam | 1.8.9 |
| @uppy/locales | 1.19.0 | uppy | 1.28.0 |
| @uppy/react | 1.11.7 | - | - |

In this release we’ve added `disableLocalFiles` option to Dashboard, `uppy.logout()` API to log out of all providers at once, upgraded TypeScript and Redis.

- @uppy/companion: Smaller heroku deployment (#2845 / @goto-bus-stop)
- @uppy/companion: Pull out metric middleware logic (#2854 / @mifi)
- @uppy/companion: Bump redis from 2.8.0 to 3.1.1 (#2865 / @dependabot, @ kiloreux)
- @uppy/core: Add uppy.logout() that logs user out of all cloud providers (#2850 / @arturi)
- @uppy/core: Use AggregateError when available (#2869 / @aduh95)
- @uppy/dashboard: Implement disableLocalFiles option — disables drag & drop, hides “browse” and “My Device” buttons (#2852 / @arturi)
- @uppy/webcam: improve MIME type detection to solve issue in iOS Safari (#2851 / @dominiceden)
- @uppy/box: This PR added companion cookies rule to every provider except Box (#2864 / @mazoruss)
- @uppy/react: Add function as allowed prop type (#2873 / @GreenJimmy)
- @uppy/webcam: Add preview for videos made with webcam (#2837 / @Murderlon)
- @uppy/drop-target: Fix npm package name for drop-target (#2857 / @jszobody)
- @uppy/core: Remove outdated comment (#2868 / @aduh95)
- build: Upgrade TypeScript (#2856 / @ajkachnic)
- docs: Update transloadit.md (#2859 / @JimmyLv)

## March 2021

## 1.27.0

Released: 2021-03-31

⚠️ We’ve switched to npm 7 and Workspaces in this one, you need to upgrade to npm 7 to contribute to Uppy. Thanks!

In this release we’ve improved testing DX and CORS handling in Companion, added “shared with me” documents in Google Drive and a new `@uppy/drop-target` plugin.

| Package | Version | Package | Version |
|-|-|-|-|
| @uppy/aws-s3-multipart | 1.8.15 | @uppy/react-native | 0.1.6 |
| @uppy/aws-s3 | 1.7.9 | @uppy/react | 1.11.6 |
| @uppy/box | 0.3.8 | @uppy/redux-dev-tools | 1.3.8 |
| @uppy/companion-client | 1.9.0 | @uppy/robodog | 1.10.7 |
| @uppy/companion | 2.7.0 | @uppy/screen-capture | 1.0.17 |
| @uppy/core | 1.17.0 | @uppy/status-bar | 1.9.3 |
| @uppy/dashboard | 1.18.0 | @uppy/store-default | 1.2.6 |
| @uppy/drag-drop | 1.4.27 | @uppy/store-redux | 1.2.6 |
| @uppy/drop-target | 0.2.0 | @uppy/svelte | 0.1.7 |
| @uppy/dropbox | 1.4.26 | @uppy/thumbnail-generator | 1.7.8 |
| @uppy/facebook | 1.1.26 | @uppy/transloadit | 1.6.23 |
| @uppy/file-input | 1.4.25 | @uppy/tus | 1.8.7 |
| @uppy/form | 1.3.28 | @uppy/unsplash | 0.1.10 |
| @uppy/golden-retriever | 1.3.27 | @uppy/url | 1.5.20 |
| @uppy/google-drive | 1.6.0 | @uppy/utils | 3.5.0 |
| @uppy/image-editor | 0.2.4 | @uppy/vue | 0.2.0 |
| @uppy/informer | 1.6.3 | @uppy/webcam | 1.8.8 |
| @uppy/instagram | 1.4.26 | @uppy/xhr-upload | 1.7.2 |
| @uppy/locales | 1.18.0 | @uppy/zoom | 0.1.15 |
| @uppy/onedrive | 1.1.26 | remark-lint-uppy | 0.0.0 |
| @uppy/progress-bar | 1.3.27 | uppy | 1.27.0 |
| @uppy/provider-views | 1.12.0 | - | - |

- @uppy/aws-s3-multipart: Aws-s3-multipart sends outdated file info to upload-success event (#2828 / @goto-bus-stop)
- @uppy/aws-s3: removeUploader triggered on uninstall (#2824 / @slawexxx44)
- @uppy/companion: Add additional Google Drive Metadata (#2795 / @ajh-sr)
- @uppy/companion: Feature: add redis pubsub scope setting (#2804 / @coreprocess)
- @uppy/companion: fix running on a subpath (#2841, #2797 / @coreprocess, @goto-bus-stop) 
- @uppy/companion: Fix videoMediaMetadata property name (6cb90c613c5d3b256194e039bfce30d6de6a6dac / @goto-bus-stop)
- @uppy/companion: Improve companion unit testing DX (#2827 / @mifi)
- @uppy/companion: Use `cors` module instead of custom cors logic (#2823 / @mifi)
- @uppy/dashboard: Add dynamic metaFields option (#2834 / @aduh95)
- @uppy/dashboard: add missing doneButtonHandler type to dashboard (#2821 / @Dogfalo)
- @uppy/drop-target — drag and drop files on any existing DOM element (#2836 / @arturi)
- @uppy/google-drive: Google drive shared with me (#2758 / @mifi)
- @uppy/image-editor: Fix flipHorizontal string (#2815 / @suchoproduction)
- @uppy/locales: Update sk_SK.js (#2814 / @suchoproduction)
- @uppy/vue: Vue 3 support (#2755 / @ajkachnic, @arturi)
- @uppy/webcam: Fix issue where the modes: `['audio-only']` option was ignored when getting tracks from the media stream (#2810 / @dominiceden)
- @uppy/xhr-upload: Set headers just before the upload in case options changed (#2781 / @rart)
- docs: uploadStarted should say true (#2829 / @timodwhit)
- docs: Add a README.md specific to bundles (#2816 / @kvz)
- docs: Corrected hanging sentence in Svelte documentation, added an example (#2842 / @Abourass)
- website: Website improvements (#2803 / @nqst)
- build: Upgrade to eslint-config-transloadit@1.2.0 (#2830 / @kvz)
- build: Update Linter (#2796 / @kvz)
- build: error on import lint failure + some misc lint fixes (#2813 / @goto-bus-stop)
- build: Workspaces and NPM 7 (#2835 / @goto-bus-stop)

## 1.26.1

Released: 2021-03-10

⚠️ This release fixes a DOS vulnerability in Companion if you were *not* using S3 uploads.
We recommend updating ASAP if you run your own Companion instance.

It also adds typescript typings for Companion.

| Package | Version | Package | Version |
|-|-|-|-|
| @uppy/aws-s3-multipart | 1.8.14 | @uppy/progress-bar | 1.3.26 |
| @uppy/aws-s3 | 1.7.8 | @uppy/provider-views | 1.11.2 |
| @uppy/box | 0.3.7 | @uppy/react | 1.11.5 |
| @uppy/companion-client | 1.8.3 | @uppy/robodog | 1.10.6 |
| @uppy/companion | 2.6.0 | @uppy/screen-capture | 1.0.16 |
| @uppy/core | 1.16.2 | @uppy/status-bar | 1.9.2 |
| @uppy/dashboard | 1.17.1 | @uppy/svelte | 0.1.6 |
| @uppy/drag-drop | 1.4.26 | @uppy/thumbnail-generator | 1.7.7 |
| @uppy/dropbox | 1.4.25 | @uppy/transloadit | 1.6.22 |
| @uppy/facebook | 1.1.25 | @uppy/tus | 1.8.6 |
| @uppy/file-input | 1.4.24 | @uppy/unsplash | 0.1.9 |
| @uppy/form | 1.3.27 | @uppy/url | 1.5.19 |
| @uppy/golden-retriever | 1.3.26 | @uppy/utils | 3.4.2 |
| @uppy/google-drive | 1.5.25 | @uppy/vue | 0.1.7 |
| @uppy/image-editor | 0.2.3 | @uppy/webcam | 1.8.7 |
| @uppy/informer | 1.6.2 | @uppy/xhr-upload | 1.7.1 |
| @uppy/instagram | 1.4.25 | @uppy/zoom | 0.1.14 |
| @uppy/onedrive | 1.1.25 | uppy | 1.26.1 |

- @uppy/companion: fix crash when S3 is not configured (#2798 / @goto-bus-stop)
- @uppy/companion: generate type declaration file (#2749 / @goto-bus-stop)
- @uppy/core: support Vue 3's proxied objects in `removePlugin()` (#2793 / @arturi)

## February 2021

## 1.26.0

Released: 2021-02-26

This release adds a new `disabled` option for the Dashboard, some build system improvements and a fix for Transloadit plugin.

| Package | Version | Package | Version |
|-|-|-|-|
| @uppy/box | 0.3.6 | @uppy/robodog | 1.10.5 |
| @uppy/dashboard | 1.17.0 | @uppy/screen-capture | 1.0.15 |
| @uppy/dropbox | 1.4.24 | @uppy/svelte | 0.1.5 |
| @uppy/facebook | 1.1.24 | @uppy/transloadit | 1.6.21 |
| @uppy/google-drive | 1.5.24 | @uppy/unsplash | 0.1.8 |
| @uppy/image-editor | 0.2.2 | @uppy/url | 1.5.18 |
| @uppy/instagram | 1.4.24 | @uppy/vue | 0.1.6 |
| @uppy/locales | 1.17.2 | @uppy/webcam | 1.8.6 |
| @uppy/onedrive | 1.1.24 | @uppy/zoom | 0.1.13 |
| @uppy/react | 1.11.4 | uppy | 1.26.0 |

- build: set legacy-peer-deps for npm 7. We have some peerDependency mismatches in our install tree. In npm 6 this was OK (maybe reason for a warning) but in npm 7 they hard fail the install
- build: added npm version check (33e656cad32b865f960dbd88abf4d3839c8377f0 / @goto-bus-stop)
- @uppy/locales: fix Dutch spelling mistake (#2775 / @janwilts)
- @uppy/transloadit: make url concatenation more robust (#2777 /@ethanwillis)
- @uppy/companion: Docker tag release (#2771 / @kiloreux)
- @uppy/image-editor: Added missing @uppy/utils dependency in @uppy/image-editor package.json (#2770 / @mrogelja)
- @uppy/dashboard: Added `opts.disabled` for the Dashboard (#2768, #1530 / @arturi, @nqst)

## 1.25.2

Released: 2021-02-12

| Package | Version | Package | Version |
|-|-|-|-|
| @uppy/robodog | 1.10.4 | uppy | 1.25.2 |
| @uppy/transloadit | 1.6.20 | - | - |

- @uppy/transloadit: fix a case where the plugin used stale file data. (@goto-bus-stop)

## 1.25.1

Released: 2021-02-10

| Package | Version | Package | Version |
|-|-|-|-|
| @uppy/aws-s3-multipart | 1.8.13 | @uppy/provider-views | 1.11.1 |
| @uppy/aws-s3 | 1.7.7 | @uppy/react | 1.11.3 |
| @uppy/box | 0.3.5 | @uppy/robodog | 1.10.3 |
| @uppy/companion-client | 1.8.2 | @uppy/screen-capture | 1.0.14 |
| @uppy/companion | 2.5.1 | @uppy/status-bar | 1.9.1 |
| @uppy/core | 1.16.1 | @uppy/svelte | 0.1.4 |
| @uppy/dashboard | 1.16.1 | @uppy/thumbnail-generator | 1.7.6 |
| @uppy/drag-drop | 1.4.25 | @uppy/transloadit | 1.6.19 |
| @uppy/dropbox | 1.4.23 | @uppy/tus | 1.8.5 |
| @uppy/facebook | 1.1.23 | @uppy/unsplash | 0.1.7 |
| @uppy/file-input | 1.4.23 | @uppy/url | 1.5.17 |
| @uppy/form | 1.3.26 | @uppy/utils | 3.4.1 |
| @uppy/golden-retriever | 1.3.25 | @uppy/vue | 0.1.5 |
| @uppy/google-drive | 1.5.23 | @uppy/webcam | 1.8.5 |
| @uppy/informer | 1.6.1 | @uppy/xhr-upload | 1.7.0 |
| @uppy/instagram | 1.4.23 | @uppy/zoom | 0.1.12 |
| @uppy/onedrive | 1.1.23 | uppy | 1.25.1 |
| @uppy/progress-bar | 1.3.25 | - | - |

- @uppy/companion: Companion should respect previously set value for Accesss-Control-Allow-Methods (#2726 / @tim-kos, @mifi, @so-steve)
- @uppy/xhr-upload: accept a `headers: (file) => {}` function (#2747, #2299 / @goto-but-stop)
- @uppy/transloadit: fix polling fallback bugs (#2759 / @goto-bus-stop)
- @uppy/dashboard: fix showing showProgressDetails on md and up (#2760 / @goto-bus-stop)
- @uppy/utils: added mp4 file type support — Safari 14.0 on Mac records audio using audio/mp4 MIME type which isn't currently recognised by Uppy (#2753 / @dominiceden)

## January 2021

### 1.25.0

Released: 2021-01-28

This release adds support for right-to-left scripts, and includes Box in the Uppy CDN.

| Package | Version | Package | Version |
|-|-|-|-|
| @uppy/aws-s3-multipart | 1.8.12 | @uppy/provider-views | 1.11.0 |
| @uppy/aws-s3 | 1.7.6 | @uppy/react | 1.11.2 |
| @uppy/box | 0.3.4 | @uppy/robodog | 1.10.2 |
| @uppy/companion-client | 1.8.1 | @uppy/screen-capture | 1.0.13 |
| @uppy/core | 1.16.0 | @uppy/status-bar | 1.9.0 |
| @uppy/dashboard | 1.16.0 | @uppy/svelte | 0.1.3 |
| @uppy/drag-drop | 1.4.24 | @uppy/thumbnail-generator | 1.7.5 |
| @uppy/dropbox | 1.4.22 | @uppy/transloadit | 1.6.18 |
| @uppy/facebook | 1.1.22 | @uppy/tus | 1.8.4 |
| @uppy/file-input | 1.4.22 | @uppy/unsplash | 0.1.6 |
| @uppy/form | 1.3.25 | @uppy/url | 1.5.16 |
| @uppy/golden-retriever | 1.3.24 | @uppy/utils | 3.4.0 |
| @uppy/google-drive | 1.5.22 | @uppy/vue | 0.1.4 |
| @uppy/informer | 1.6.0 | @uppy/webcam | 1.8.4 |
| @uppy/instagram | 1.4.22 | @uppy/xhr-upload | 1.6.10 |
| @uppy/onedrive | 1.1.22 | @uppy/zoom | 0.1.11 |
| @uppy/progress-bar | 1.3.24 | uppy | 1.25.0 |

- @uppy/dashboard, @uppy/core: improve support for right-to-left scripts (Arabic, Hebrew) (#2705 / @goto-bus-stop)
- uppy: add Box to Uppy CDN (cfb29dda085c0cf76f7c7f9df42d8fe727c33da3 / @arturi)

### 1.24.1

Released: 2021-01-27

In this release Companion gains support for setting 3rd party credentials in runtime and will now pass metadata to S3. Ukrainian locale has been added.

This releases also fixes an issue with image-editor package being unavailable in the previous `uppy@1.24.0` package.

| Package | Version | Package | Version |
|-|-|-|-|
| @uppy/aws-s3-multipart | 1.8.11 | @uppy/react-native | 0.1.5 |
| @uppy/aws-s3 | 1.7.5 | @uppy/react | 1.11.1 |
| @uppy/box | 0.3.3 | @uppy/redux-dev-tools | 1.3.7 |
| @uppy/companion-client | 1.8.0 | @uppy/robodog | 1.10.1 |
| @uppy/companion | 2.5.0 | @uppy/screen-capture | 1.0.12 |
| @uppy/core | 1.15.1 | @uppy/status-bar | 1.8.2 |
| @uppy/dashboard | 1.15.0 | @uppy/store-default | 1.2.5 |
| @uppy/drag-drop | 1.4.23 | @uppy/store-redux | 1.2.5 |
| @uppy/dropbox | 1.4.21 | @uppy/svelte | 0.1.2 |
| @uppy/facebook | 1.1.21 | @uppy/thumbnail-generator | 1.7.4 |
| @uppy/file-input | 1.4.21 | @uppy/transloadit | 1.6.17 |
| @uppy/form | 1.3.24 | @uppy/tus | 1.8.3 |
| @uppy/golden-retriever | 1.3.23 | @uppy/unsplash | 0.1.5 |
| @uppy/google-drive | 1.5.21 | @uppy/url | 1.5.15 |
| @uppy/image-editor | 0.2.1 | @uppy/utils | 3.3.1 |
| @uppy/informer | 1.5.15 | @uppy/vue | 0.1.3 |
| @uppy/instagram | 1.4.21 | @uppy/webcam | 1.8.3 |
| @uppy/locales | 1.17.1 | @uppy/xhr-upload | 1.6.9 |
| @uppy/onedrive | 1.1.21 | @uppy/zoom | 0.1.10 |
| @uppy/progress-bar | 1.3.23 | uppy | 1.24.1 |
| @uppy/provider-views | 1.10.0 | - | - |

- uppy: added @uppy/image-editor to package.json (2f11dcc65307d23a43fdaa669bc92cd6f912b54f/ @arturi, @koenvu)
- @uppy/companion: configurable oauth 3rd party credentials — provide your own Google Drive, Instagram application key/secret at request time (#2622 / @ife)
- @uppy/companion: delete tus error's originalRequest field before propagating error (#2733 / @ife)
- @uppy/companion: pass-through metadata to S3, fixes #2531 (goto-bus-stop / #2742)
- @uppy/companion: use multi-stage docker build (#2732 / @kiloreux)
- @uppy/locales: added Ukrainian localization (uk-UA) (#2713 / @DenysNosov)
- @uppy/locales: fixed Russian grammar (#2714 / @DenysNosov)
- @uppy/dashboard: emit fileId on both file-edit-start and file-edit-complete events (#2729 / @arturi)
- build: fixes around Github actions and Companion deploys (#2717 / @kiloreux)
- docs: Add Integration Guide (#2696 / @ajkachnic)
- docs: list required permissions to upload S3 files using companion (#1825 / @mkopinsky)
- docs: remove warning about multiple uploads on S3 which is now fixed (#2720 / @Jbithell)
- docs: update xhrupload.md (#2731 / @hxgf)
- @uppy/companion-client: support options cookies send rule (#2618 / @ifedapoolarewaju)
- meta: add all the CI badges (#2725 / @goto-bus-stop, @arturi)


## December 2020

### 1.24.0

Released: 2020-12-23

This release adds new Svelte wrapper components, a React FileInput component, and an `autoOpenFileEditor` option for the Dashboard.

The `uppy@1.24.0` package was deprecated due to @uppy/image-editor missing from package.json, it is fixed in v1.24.1. This only affects the “bundled/CDN” `uppy` package.

| Package | Version | Package | Version |
|-|-|-|-|
| @uppy/aws-s3-multipart | 1.8.10 | @uppy/progress-bar | 1.3.22 |
| @uppy/aws-s3 | 1.7.4 | @uppy/provider-views | 1.9.2 |
| @uppy/box | 0.3.2 | @uppy/react | 1.11.0 |
| @uppy/companion-client | 1.7.0 | @uppy/robodog | 1.10.0 |
| @uppy/companion | 2.4.0 | @uppy/screen-capture | 1.0.11 |
| @uppy/core | 1.15.0 | @uppy/status-bar | 1.8.1 |
| @uppy/dashboard | 1.14.0 | @uppy/svelte | 0.1.1 |
| @uppy/drag-drop | 1.4.22 | @uppy/thumbnail-generator | 1.7.3 |
| @uppy/dropbox | 1.4.20 | @uppy/transloadit | 1.6.16 |
| @uppy/facebook | 1.1.20 | @uppy/tus | 1.8.2 |
| @uppy/file-input | 1.4.20 | @uppy/unsplash | 0.1.4 |
| @uppy/form | 1.3.23 | @uppy/url | 1.5.14 |
| @uppy/golden-retriever | 1.3.22 | @uppy/utils | 3.3.0 |
| @uppy/google-drive | 1.5.20 | @uppy/vue | 0.1.2 |
| @uppy/image-editor | 0.2.0 | @uppy/webcam | 1.8.2 |
| @uppy/informer | 1.5.14 | @uppy/xhr-upload | 1.6.8 |
| @uppy/instagram | 1.4.20 | @uppy/zoom | 0.1.9 |
| @uppy/onedrive | 1.1.20 | uppy | 1.24.0 |

- @uppy/svelte: add Svelte integration (#2671 / @ajkachnic, @adammedford)
- @uppy/core: new event `files-added` with all files added in one batch (#2681 / @arturi)
- @uppy/react: add useUppy() hook (#2666 / @goto-bus-stop)
- @uppy/react: add FileInput component to React (#2706 / @ajkachnic)
- @uppy/status-bar: corrected StatusBar types (#2697 / @ajkachnic)
- @uppy/utils: Add archive mime types (#2703 / @ahmedkandel)
- @uppy/dashboard: add autoopen for file editors (@uppy/image-editor) (#2681 / @arturi)
- meta: use `tusd.tusdemo.net` (#2691 / @goto-bus-stop)

### 1.23.3

Released: 2020-12-11

This release fixes a peerDependency mismatch in `@uppy/companion` and a mistake in the return type for `uppy.addFile()`.

And thanks to @elkebab, Norwegian (bokmål) translations are now available!

| Package | Version | Package | Version |
|-|-|-|-|
| @uppy/aws-s3-multipart | 1.8.9 | @uppy/provider-views | 1.9.1 |
| @uppy/box | 0.3.1 | @uppy/react | 1.10.12 |
| @uppy/companion | 2.3.1 | @uppy/robodog | 1.9.13 |
| @uppy/core | 1.14.2 | @uppy/thumbnail-generator | 1.7.2 |
| @uppy/dashboard | 1.13.1 | @uppy/transloadit | 1.6.15 |
| @uppy/dropbox | 1.4.19 | @uppy/tus | 1.8.1 |
| @uppy/facebook | 1.1.19 | @uppy/unsplash | 0.1.3 |
| @uppy/google-drive | 1.5.19 | @uppy/vue | 0.1.1 |
| @uppy/instagram | 1.4.19 | @uppy/zoom | 0.1.8 |
| @uppy/locales | 1.17.0 | uppy | 1.23.3 |
| @uppy/onedrive | 1.1.19 | - | - |

- @uppy/aws-s3-multipart: expand result as body on success (#2623 / @abannach)
- @uppy/companion: fix crash when Dropbox API returns an error (#2687 / @ifedapoolarewaju)
- @uppy/companion: remove unnecessary `fs.stat()` call (#2683 / @mejiaej)
- @uppy/companion: upgrade express-prom-bundle to v6 (#2689 / @goto-bus-stop)
- @uppy/core: `addFile()` returns `string`, not `void` (#2685 / @arturi)
- @uppy/locales: add Norwegian (bokmål) (#2677 / @elkebab)
- @uppy/thumbnail-generator: upgrade exifr to v6 (#2667 / @goto-bus-stop)
- @uppy/unsplash: needs @uppy/core to be `^1.13.3` (#2676 / @ifedapoolarewaju)

## November 2020

### 1.23.2

Released: 2020-11-27

| Package | Version | Package | Version |
|-|-|-|-|
| @uppy/aws-s3 | 1.7.3 | @uppy/robodog | 1.9.12 |
| @uppy/companion | 2.3.0 | @uppy/status-bar | 1.8.0 |
| @uppy/core | 1.14.1 | @uppy/vue | 0.1.0 |
| @uppy/dashboard | 1.13.0 | @uppy/xhr-upload | 1.6.7 |
| @uppy/react | 1.10.11 | uppy | 1.23.2 |

This release brings Vue.js support to Uppy! 💥 Plus a “Done” button for Status Bar, to close the Dashboard modal when an upload is finished.

- @uppy/vue: add Vue.js wrapper component for the Dashboard (#2500 / @ajkachnic)
- @uppy/core: pass files array to _checkRestrictions (#2655 / @arturi)
- @uppy/status-bar, @uppy/dashboard: Added “Done” button for when upload is successfully finished (#2653 / @arturi, @nqst)
- @uppy/dashboard: show the edit button only when !uploadInProgressOrComplete (55d38e7b5fd0d1031caa5b3316fc7c85407ffac7 / @arturi)
- @uppy/xhr-upload: Add missing option types to XHRUploadOptions (#2639 / @wbaaron)
- docs: Updated website docs, added total upload progress event (#2637 / @mkabatek)
- test: added test DeepFrozenStore with deepFreeze to try and assert that state in not mutated anywhere by accident (#2607 / @arturi)
- build: switched from Travis to GitHub Actions (@goto-bus-stop)
- meta: separated backlog from CHANGELOG.md into BACKLOG.md (#2646 / @azizk)

### 1.23.1

Released: 2020-11-16

| Package | Version | Package | Version |
|-|-|-|-|
| @uppy/box | 0.3.0 | @uppy/transloadit | 1.6.14 |
| @uppy/companion | 2.2.0 | @uppy/tus | 1.8.0 |
| @uppy/image-editor | 0.1.8 | uppy | 1.23.1 |
| @uppy/robodog | 1.9.11 | - | - |

This release introduces a new Box provider plugin.

- @uppy/box: Box provider implementation (#2549 / @cartfisk, @ifedapoolarewaju)
- @uppy/box: Fix the thumbnail for Box provider (#2630 / @ifedapoolarewaju)
- @uppy/image-editor: zoom button and types fix (#2632 / @arturi)
- @uppy/companion: fix box provider tests + remove unused e2e test files (#2628 / @ifedapoolarewaju)
- @uppy/tus: tus: add `onBeforeRequest` option (#2611 / @bedgerotto, @Acconut)
- @uppy/companion: catch errors when fetching dropbox user email (#2627 /@ifedapoolarewaju)

### 1.23.0

Released: 2020-11-13

| Package | Version | Package | Version |
|-|-|-|-|
| @uppy/aws-s3-multipart | 1.8.8 | @uppy/progress-bar | 1.3.21 |
| @uppy/aws-s3 | 1.7.2 | @uppy/provider-views | 1.9.0 |
| @uppy/companion-client | 1.6.1 | @uppy/react | 1.10.10 |
| @uppy/companion | 2.1.1 | @uppy/redux-dev-tools | 1.3.6 |
| @uppy/core | 1.14.0 | @uppy/robodog | 1.9.10 |
| @uppy/dashboard | 1.12.10 | @uppy/screen-capture | 1.0.10 |
| @uppy/drag-drop | 1.4.21 | @uppy/status-bar | 1.7.8 |
| @uppy/dropbox | 1.4.18 | @uppy/thumbnail-generator | 1.7.1 |
| @uppy/facebook | 1.1.18 | @uppy/transloadit | 1.6.13 |
| @uppy/file-input | 1.4.19 | @uppy/tus | 1.7.9 |
| @uppy/form | 1.3.22 | @uppy/unsplash | 0.1.2 |
| @uppy/golden-retriever | 1.3.21 | @uppy/url | 1.5.13 |
| @uppy/google-drive | 1.5.18 | @uppy/utils | 3.2.5 |
| @uppy/image-editor | 0.1.7 | @uppy/webcam | 1.8.1 |
| @uppy/informer | 1.5.13 | @uppy/xhr-upload | 1.6.6 |
| @uppy/instagram | 1.4.18 | @uppy/zoom | 0.1.7 |
| @uppy/locales | 1.16.10 | uppy | 1.23.0 |
| @uppy/onedrive | 1.1.18 | - | - |

Optional buttons for the Image Editor, @uppy/core `infoTimeout` option and Robodog fixes.

- @uppy/image-editor: Image Editor optional buttons (#2615 / @lamartire, @arturi)
- @uppy/image-editor: show “edit” icon even when metaFields are not specified (#2614 / @arturi)
- @uppy/dashboard: Uppy console logging within hideAllPanels (#2597 / @onassar)
- @uppy/robodog: Update addTransloaditPlugin.js to include missing configurable Transloadit plugin options (#2612 / @ethanwillis)
- @uppy/provider-views: add `uppy.validateRestrictions(file, files)` and disallow selecting files that don’t pass restrictions in providers (#2602 / @arturi, @lakesare)
- @uppy/core: add `uppy.opts.infoTimeout` (#2619 / @arturi)
- @uppy/onedrive: fix OneDrive for Business (#2536 / @szh)
- build: use new releases domain (#2608 / @kvz)
- website: switch to xhr-server.herokuapp.com endpoint (@arturi)

## October 2020

### 1.22.0

Released: 2020-10-29

- @uppy/companion: add option to hide welcome and metrics (#2521 / @szh)
- @uppy/companion: add more test cases to companion tests (#2585 / @ifedapoolarewaju)
- @uppy/companion: upgrade prometheus (fixes memory leak) (#2600 / @ifedapoolarewaju)
- @uppy/unsplash: add Unsplash provider (#2431 / @ifedapoolarewaju)
- @uppy/locales: update th_TH.js (#2571 / @dogrocker)
- @uppy/locales: add missing camera translations to de_DE (#2574 / @ferdiusa)
- @uppy/locales: update el_GR.js with more proper wording for Drag'n'Drop (#2578 / @aalepis)
- @uppy/core: core: add maxTotalFileSize restriction #514 (#2594 / @arturi)
- @uppy/core: add postprocess progress when upload success (#2535 / @mejiaej)
- @uppy/webcam: add video source selector (#2492 / @goto-bus-stop, @arturi)
- @uppy/react: Webpack5: Fix react imports (#2589 / @olemoign)
- @uppy/thumbnail-generator: Add support for png thumbnails (#2603 / @SxDx)
- website: mobile issues fixes + compact Companion migration table (#2593 / @nqst)

### 1.21.2

Released: 2020-10-02

Fixed nesting folder uploading from third-party providers, included Zoom meeting name in the file name.

- website: Fix XHR upload demos, fixes #2517 (#2537 / @goto-bus-stop)
- docs: Corrected localhost URL to actual URL (#2543 / @adritasharma)
- docs: Include required CSS import (#2548 / @Gkleinereva)
- @uppy/provider-views: szh fix username not updating when switching OneDrive accounts (#2538 / @szh)
- @uppy/provider-views: Add support for uploading nested folders (#2557 / @mokutsu-coursera)
- @uppy/dashboard: Fix missing `preact.h` import, enable lint for that (25b232eccc04795a869ff60eb6453180e41cdd03 / @goto-bus-stop)
- @uppy/tus: add withCredentials, fix #2518 (#2544 / @szh)
- @uppy/zoom: Include meeting name in file name, and include meeting data in response object so it is available in later uppy lifecycle methods when interacting with file object (#2547 / @mokutsu-coursera)

## September 2020

### 1.21.1

Released: 2020-09-16

Zoom fixes and  preact-css-transition-group removed.

| Package | Version | Package | Version |
|-|-|-|-|
| @uppy/companion | 2.0.1 | @uppy/onedrive | 1.1.15 |
| @uppy/dashboard | 1.12.7 | @uppy/provider-views | 1.7.6 |
| @uppy/dropbox | 1.4.15 | @uppy/react | 1.10.7 |
| @uppy/facebook | 1.1.15 | @uppy/robodog | 1.9.7 |
| @uppy/google-drive | 1.5.15 | @uppy/transloadit | 1.6.10 |
| @uppy/instagram | 1.4.15 | @uppy/zoom | 0.1.4 |
| @uppy/locales | 1.16.7 | uppy | 1.21.1 |

- @uppy/locales: added pt_PT and fixed some typos in pt_BR (#2510 / @Jmales)
- @uppy/locales: fixed translation of uploadingX in french locale (#2523 / @phil714)
- @uppy/zoom: omit timeline files and fix cc type files for zoom provider (#2508 / @mokutsu-coursera)
- @uppy/zoom: update the pagination limit / boundary on the zoom provider (#2511 / @mokutsu-coursera)
- @uppy/zoom: fix cases where a meeting UUID has slashes (#2526 / @mokutsu-coursera)
- @uppy/zoom: fix meeting timestamp for user timezones and explicitly include moment-timezone dependency (#2525 / @mokutsu-coursera)
- @uppy/dashboard: fix truncation and ellipses for very long file names (#2533 / @mokutsu-coursera)
- @uppy/dashboard: remove preact-css-transition-group (#2444 / @goto-bus-stop)
- @uppy/provider-views: fix mutating state where not intended (#2504 / @johnnyperkins)
- docs: Update readme pages for npm (#2527 / @mokutsu-coursera)
- build: fix overeager regex in website examples build (@goto-bus-stop)

### 1.21.0

Released: 2020-09-07

This is mostly a Companion 2.0 release 🎉

| Package | Version | Package | Version |
|-|-|-|-|
| @uppy/aws-s3-multipart | 1.8.6 | @uppy/provider-views | 1.7.5 |
| @uppy/aws-s3 | 1.7.0 | @uppy/react-native | 0.1.4 |
| @uppy/companion-client | 1.5.4 | @uppy/react | 1.10.6 |
| @uppy/companion | 2.0.0 | @uppy/redux-dev-tools | 1.3.5 |
| @uppy/core | 1.13.2 | @uppy/robodog | 1.9.6 |
| @uppy/dashboard | 1.12.6 | @uppy/screen-capture | 1.0.8 |
| @uppy/drag-drop | 1.4.19 | @uppy/status-bar | 1.7.6 |
| @uppy/dropbox | 1.4.14 | @uppy/store-default | 1.2.4 |
| @uppy/facebook | 1.1.14 | @uppy/store-redux | 1.2.4 |
| @uppy/file-input | 1.4.17 | @uppy/thumbnail-generator | 1.6.7 |
| @uppy/form | 1.3.20 | @uppy/transloadit | 1.6.9 |
| @uppy/golden-retriever | 1.3.19 | @uppy/tus | 1.7.6 |
| @uppy/google-drive | 1.5.14 | @uppy/url | 1.5.11 |
| @uppy/image-editor | 0.1.6 | @uppy/utils | 3.2.3 |
| @uppy/informer | 1.5.11 | @uppy/webcam | 1.7.0 |
| @uppy/instagram | 1.4.14 | @uppy/xhr-upload | 1.6.4 |
| @uppy/locales | 1.16.6 | @uppy/zoom | 0.1.3 |
| @uppy/onedrive | 1.1.14 | uppy | 1.21.0 |
| @uppy/progress-bar | 1.3.19 | - | - |

- @uppy/webcam: add `videoConstraints` option (#2362 / @ksouthworth)
- @uppy/screen-capture: fix translations for capturing (#2482 / @leaanthony)
- @uppy/companion: add calculated content-length for multipart uploads (#2466 / @ifedapoolarewaju, @mejiaej)
- @uppy/companion: validate url for truthy value (#2484 / @ifedapoolarewaju)
- @uppy/companion: Support running standalone with custom options (#2428 / @cyu)
- @uppy/react-native: Fix react native expo permissions (#2418 / @ajkachnic)
- @uppy/companion: fix multipart upload (#2490 / @ifedapoolarewaju)
- @uppy/companion: exclude non downloadable files in fetched list for dropbox (#2493 / @johnnyperkins)
- @uppy/aws-s3-multipart: fix stuck upload with `limit: 1` (#2475 / @goto-bus-stop)
- @uppy/aws-s3: add default locale for MiniXHRUpload, fixes #2459 (#2477 / @goto-bus-stop)
- @uppy/locales: fix missleading strings for zh_CN (#2498 / @sparanoid)
- @uppy/locales: Improve fa_IR Translations (#2494 / @ghasrfakhri)
- @uppy/aws-s3: Improved validateParameters() error message (#2480 / @kode-ninja)
- @uppy/companion: remove support for legacy instagram API (#2499 / @ifedapoolarewaju)
- @uppy/react-native: fix lint (@goto-bus-stop)
- Update Jest to v26, raise Companion requirements to Node.js >= 10.20.1 (#2472 / @goto-bus-stop)

### 1.20.2

Released: 2020-08-17

This release adds a `deauthorization callback` endpoint to Companion.

| Package | Version | Package | Version |
|-|-|-|-|
| @uppy/aws-s3-multipart | 1.8.5 | @uppy/provider-views | 1.7.4 |
| @uppy/companion | 2.0.0-alpha.11 | @uppy/react | 1.10.5 |
| @uppy/core | 1.13.1 | @uppy/robodog | 1.9.5 |
| @uppy/dashboard | 1.12.5 | @uppy/screen-capture | 1.0.7 |
| @uppy/dropbox | 1.4.13 | @uppy/status-bar | 1.7.5 |
| @uppy/facebook | 1.1.13 | @uppy/thumbnail-generator | 1.6.6 |
| @uppy/google-drive | 1.5.13 | @uppy/transloadit | 1.6.8 |
| @uppy/image-editor | 0.1.5 | @uppy/tus | 1.7.5 |
| @uppy/instagram | 1.4.13 | @uppy/webcam | 1.6.11 |
| @uppy/locales | 1.16.5 | @uppy/zoom | 0.1.2 |
| @uppy/onedrive | 1.1.13 | uppy | 1.20.2 |

- @uppy/companion: remove ouath scopes for zoom (#2464 / @ifedapoolarewaju)
- @uppy/companion: add deauthorization callback endpoint (#2470 / @ifedapoolarewaju)

### 1.20.1

Released: 2020-08-13

| Package | Version | Package | Version |
|-|-|-|-|
| @uppy/aws-s3-multipart | 1.8.4 | @uppy/provider-views | 1.7.3 |
| @uppy/dashboard | 1.12.4 | @uppy/react | 1.10.4 |
| @uppy/dropbox | 1.4.12 | @uppy/robodog | 1.9.4 |
| @uppy/facebook | 1.1.12 | @uppy/transloadit | 1.6.7 |
| @uppy/google-drive | 1.5.12 | @uppy/tus | 1.7.4 |
| @uppy/instagram | 1.4.12 | @uppy/zoom | 0.1.1 |
| @uppy/onedrive | 1.1.12 | uppy | 1.20.1 |

- @uppy/aws-s3-multipart: enable uploading zero-sized files (#2451 / @vedran555)
- @uppy/provider-views: fix incorrect files added count when adding folders (#2439 / @ajkachnic)
- @uppy/transloadit: add auth.expires type (#2457 / @just-mitch, @goto-bus-stop)
- @uppy/tus: docs-deprecate autoRetry (#2347 / @goto-bus-stop)
- @uppy/tus: fix fallback to default `fingerprint` implementation (#2456 / @Acconut, @goto-bus-stop)
- docs: add add-on section to Zoom docs (#2452 / @ifedapoolarewaju)
- docs: add documentation for zoom plugin (#2448 / @ifedapoolarewaju)

### 1.20.0

Released: 2020-08-10

This release fixes the localized text on the Dashboard (again), fixes an issue when repeatedly uploading the same file using the Transloadit plugin, and adds a new restriction, `minFileSize`, thanks to @anthony0030!

| Package | Version | Package | Version |
|-|-|-|-|
| @uppy/aws-s3-multipart | 1.8.3 | @uppy/react | 1.10.3 |
| @uppy/companion | 2.0.0-alpha.10 | @uppy/robodog | 1.9.3 |
| @uppy/core | 1.13.0 | @uppy/status-bar | 1.7.4 |
| @uppy/dashboard | 1.12.3 | @uppy/transloadit | 1.6.6 |
| @uppy/image-editor | 0.1.4 | uppy | 1.20.0 |
| @uppy/locales | 1.16.4 | - | - |

- @uppy/aws-s3-multipart: handle server returning numbers as strings (@goto-bus-stop)
- @uppy/companion: make npm run test work on windows (#2399 / @goto-bus-stop)
- @uppy/core: adds minFileSize option (#2394 / @anthony0030)
- @uppy/dashboard: use correct strings on AddFiles UI (#2426 / @goto-bus-stop)
- @uppy/status-bar: specify default string for `retryUpload` (#2442 / @goto-bus-stop)
- @uppy/transloadit: fully disable Tus fingerprinting (#2425 / @goto-bus-stop)
- docs: make global companion install bash line copy-pasteable (#2438 / @goto-bus-stop)
- test: re-enable Safari on Sauce (#2430 / @goto-bus-stop)
- website: enable zoom example conditionally + remove conditional instagram graph example (#2422 / @ifedapoolarewaju)
- website: various fixes (#2433 / @nqst)

### 1.19.2

Released: 2020-07-30

This mostly introduces patches to accommodate for the new `@uppy/zoom` plugin! 🎉

| Package | Version | Package | Version |
|-|-|-|-|
| @uppy/aws-s3-multipart | 1.8.2 | @uppy/progress-bar | 1.3.18 |
| @uppy/aws-s3 | 1.6.9 | @uppy/provider-views | 1.7.2 |
| @uppy/companion-client | 1.5.3 | @uppy/react | 1.10.2 |
| @uppy/companion | 2.0.0-alpha.9 | @uppy/redux-dev-tools | 1.3.4 |
| @uppy/core | 1.12.2 | @uppy/robodog | 1.9.2 |
| @uppy/dashboard | 1.12.2 | @uppy/screen-capture | 1.0.6 |
| @uppy/drag-drop | 1.4.18 | @uppy/status-bar | 1.7.3 |
| @uppy/dropbox | 1.4.11 | @uppy/store-default | 1.2.3 |
| @uppy/facebook | 1.1.11 | @uppy/store-redux | 1.2.3 |
| @uppy/file-input | 1.4.16 | @uppy/thumbnail-generator | 1.6.5 |
| @uppy/form | 1.3.19 | @uppy/transloadit | 1.6.5 |
| @uppy/golden-retriever | 1.3.18 | @uppy/tus | 1.7.3 |
| @uppy/google-drive | 1.5.11 | @uppy/url | 1.5.10 |
| @uppy/image-editor | 0.1.3 | @uppy/utils | 3.2.2 |
| @uppy/informer | 1.5.10 | @uppy/webcam | 1.6.10 |
| @uppy/instagram | 1.4.11 | @uppy/xhr-upload | 1.6.3 |
| @uppy/locales | 1.16.3 | @uppy/zoom | 0.1.0 |
| @uppy/onedrive | 1.1.11 | uppy | 1.19.2 |

- @uppy/utils: Add support for AVIF images in thumbnails (#2406 / @ajkachnic)
- @uppy/companion,@uppy/zoom: add implementation for Zoom plugin and Zoom Provider (#2342 / @mokutsu-coursera, @goto-bus-stop)
- @uppy/companion: fix zoom logout endpoint (#2414 / @ifedapoolarewaju)
- @uppy/companion: add extensions to zoom file names (#2415 / @ifedapoolarewaju)

### 1.19.1

Released: 2020-07-29

This is a bugfix release. The breaking change mentioned in 1.19.0 was much more severe than anticipated, because it affected the primary user-facing translation string. 1.19.1 hopes to restore backwards compatibility with all previous 1.x versions. Thanks to [@yaegor](https://github.com/yaegor) for pointing this out and to [@jonathanarbely](https://github.com/jonathanarbely) and [@fingul](https://github.com/fingul) for submitting translations for the new strings for German and Korean!

| Package | Version | Package | Version |
|-|-|-|-|
| @uppy/aws-s3-multipart | 1.8.1 | @uppy/provider-views | 1.7.1 |
| @uppy/aws-s3 | 1.6.8 | @uppy/react | 1.10.1 |
| @uppy/companion-client | 1.5.2 | @uppy/redux-dev-tools | 1.3.3 |
| @uppy/core | 1.12.1 | @uppy/robodog | 1.9.1 |
| @uppy/dashboard | 1.12.1 | @uppy/screen-capture | 1.0.5 |
| @uppy/drag-drop | 1.4.17 | @uppy/status-bar | 1.7.2 |
| @uppy/dropbox | 1.4.10 | @uppy/store-default | 1.2.2 |
| @uppy/facebook | 1.1.10 | @uppy/store-redux | 1.2.2 |
| @uppy/file-input | 1.4.15 | @uppy/thumbnail-generator | 1.6.4 |
| @uppy/form | 1.3.18 | @uppy/transloadit | 1.6.4 |
| @uppy/golden-retriever | 1.3.17 | @uppy/tus | 1.7.2 |
| @uppy/google-drive | 1.5.10 | @uppy/url | 1.5.9 |
| @uppy/informer | 1.5.9 | @uppy/utils | 3.2.1 |
| @uppy/instagram | 1.4.10 | @uppy/webcam | 1.6.9 |
| @uppy/locales | 1.16.2 | @uppy/xhr-upload | 1.6.2 |
| @uppy/onedrive | 1.1.10 | uppy | 1.19.1 |
| @uppy/progress-bar | 1.3.17 | - | - |

- @uppy/aws-s3: tighten type checks in default `getUploadParameters()` implementation (#2388 / @johnnyperkins)
- @uppy/dashboard: restore backwards compatibility for the locales (#2397 / @goto-bus-stop)
- @uppy/dashboard: revert Preact X version conflict fix, which was causing new bugs (#2405 / @goto-bus-stop)
- @uppy/locales: add stub value for `browseFiles` for all remaining translations (#2397 / @goto-bus-stop)
- @uppy/locales: add stub value for `browseFiles` for the German translation (#2396 / @jonathanarbely)
- @uppy/locales: tweak Korean wording and add the new `dropPaste*` strings (#2395 / @fingul)
- docs: document shape of file objects (#2371 / @goto-bus-stop)
- docs: document transloadit `waitForXYZ` options better (#2371 / @goto-bus-stop)
- docs: prefer constructor syntax `new Uppy()` over plain call syntax `Uppy()` (#2371 / @goto-bus-stop)
- website: fix a couple of cases where user-provided values were output to HTML unescaped. Thanks [Shivprsad Sammbhare](https://linkedin.com/in/shivprasadsambhare) for the report!

### 1.19.0

Released: 2020-07-21

Note that this release includes a very minor breaking change. If you are using custom translations for the `dropPaste` or `dropPasteImport` locale strings, you need to append the file selection style to the key name. Use `dropPasteFiles`, `dropPasteFolders`, or `dropPasteBoth`, or `dropPasteImportFiles`, `dropPasteImportFolders`, or `dropPasteImportBoth` depending on your dashboard and provider configuration.

- @uppy/image-editor: fix crop/rotate/zoom buttons on mobile (@arturi)
- uppy: remove unstable `ImageEditor` export (@goto-bus-stop)
- docs: document preact required version when writing custom plugins (@jrschumacher)
- @uppy/dashboard: fix preact version conflicts if outer app uses Preact X (#2379 / @goto-bus-stop)
- @uppy/dashboard: add `fileManagerSelectionType` option, allowing users to select folders (#2334 / @bdirito)

### 1.18.0

Released: 2020-07-19

| Package | Version | Package | Version |
|-|-|-|-|
| @uppy/companion | 2.0.0-alpha.8 | @uppy/react | 1.9.1 |
| @uppy/dashboard | 1.11.0 | @uppy/robodog | 1.8.0 |
| @uppy/image-editor | 0.1.1 | uppy | 1.18.0 |
| @uppy/locales | 1.16.0 | - | - |

- @uppy/image-editor: 🎉 add long-awaited image cropping, rotation, flipping and zooming (in beta!) (#2370 / @arturi)
- @uppy/companion: override grant's default redirect_uri for consistent provider options (#2364 / @ifedapoolarewaju)

### 1.17.0

Released: 2020-07-15

| Package | Version | Package | Version |
|-|-|-|-|
| @uppy/aws-s3-multipart | 1.8.0 | @uppy/onedrive | 1.1.9 |
| @uppy/aws-s3 | 1.6.7 | @uppy/progress-bar | 1.3.16 |
| @uppy/companion-client | 1.5.1 | @uppy/provider-views | 1.7.0 |
| @uppy/companion | 2.0.0-alpha.7 | @uppy/react | 1.9.0 |
| @uppy/core | 1.12.0 | @uppy/robodog | 1.7.2 |
| @uppy/dashboard | 1.10.2 | @uppy/screen-capture | 1.0.4 |
| @uppy/drag-drop | 1.4.16 | @uppy/status-bar | 1.7.1 |
| @uppy/dropbox | 1.4.9 | @uppy/thumbnail-generator | 1.6.3 |
| @uppy/facebook | 1.1.9 | @uppy/transloadit | 1.6.2 |
| @uppy/file-input | 1.4.14 | @uppy/tus | 1.7.0 |
| @uppy/form | 1.3.17 | @uppy/url | 1.5.8 |
| @uppy/golden-retriever | 1.3.16 | @uppy/utils | 3.2.0 |
| @uppy/google-drive | 1.5.9 | @uppy/webcam | 1.6.8 |
| @uppy/informer | 1.5.8 | @uppy/xhr-upload | 1.6.1 |
| @uppy/instagram | 1.4.9 | uppy | 1.17.0 |
| @uppy/locales | 1.15.1 | - | - |

- ⚠️ @uppy/companion: rename `microsoft` and `google` providerOptions to `onedrive` and `drive` respectively (#2346 / @ifedapoolarewaju)
- @uppy/aws-s3-multipart: do not store completed parts in state, fixes a resuming bug (#2326 / @yaegor)
- @uppy/aws-s3-multipart: retry uploading failed parts (#2312 / @goto-bus-stop)
- @uppy/companion: dependency updates (#2333 / @goto-bus-stop)
- @uppy/companion: send custom headers to tus uploads (#2338 / @ifedapoolarewaju)
- @uppy/core: add `reason` parameter to the `uppy.removeFile()` method and the `uppy.on('file-removed')` event (#2323 / @arturi)
- @uppy/core: do not create an empty upload in retryAll() if there were no errors (#2361 / @goto-bus-stop)
- @uppy/locales: add missing strings for Simplified Chinese (#2335 / @sparanoid)
- @uppy/tus: update tus-js-client to v2 (#2239 / @Acconut, @goto-bus-stop)
- docs: add authentication setup instructions for Dropbox and Google Drive (#2345 / @goto-bus-stop)
- docs: explain how to use Uppy with React Hooks (#1936 / @pedrofs)

### 1.16.1

Released: 2020-06-19

| Package | Version | Package | Version |
|-|-|-|-|
| @uppy/companion | 2.0.0-alpha.6 | - | - |

- @uppy/companion: Import url (#2328 / @ifedapoolarewaju)

Released: 2020-06-18

⚠️ This release patches a Server Side Request Forgery (SSRF) Security vulnerability on `@uppy/companion`

| Package | Version | Package | Version |
|-|-|-|-|
| @uppy/companion | 1.13.2, 2.0.0-alpha.5 | @uppy/onedrive | 1.1.8 |
| @uppy/dashboard | 1.10.1 | @uppy/provider-views | 1.6.8 |
| @uppy/drag-drop | 1.4.15 | @uppy/react | 1.8.1 |
| @uppy/dropbox | 1.4.8 | @uppy/robodog | 1.7.1 |
| @uppy/facebook | 1.1.8 | @uppy/thumbnail-generator | 1.6.2 |
| @uppy/google-drive | 1.5.8 | @uppy/transloadit | 1.6.1 |
| @uppy/instagram | 1.4.8 | uppy | 1.16.1 |

- @uppy/thumbnail-generator: upgrade exifr (@goto-bus-stop)
- @uppy/companion: set grant related options for custom providers (#2317 / @ifedapoolarewaju)
- @uppy/provider-views: handle all plugin state in provider-views (#2318 / @ifedapoolarewaju)
- @uppy/drag-drop: Add uppy-DragDrop-input class name back (ab88612dff3ce24b001acb3b626516f0e2f7fd0c / @arturi)
- @uppy/companion: block redirects to urls with different protocol (#2322 / @ifedapoolarewaju)

### 1.16.0

Released: 2020-06-13

This release fixes Drag Drop plugin bug introduced in the previous release (@uppy/drag-drop@1.4.13) and adds NetworkError reporting and `error.isNetworkError` to the Transloadit plugin.

| Package | Version | Package | Version |
|-|-|-|-|
| @uppy/aws-s3-multipart | 1.7.1 | @uppy/onedrive | 1.1.7 |
| @uppy/aws-s3 | 1.6.6 | @uppy/progress-bar | 1.3.15 |
| @uppy/companion-client | 1.5.0 | @uppy/provider-views | 1.6.7 |
| @uppy/companion | 2.0.0-alpha.4 | @uppy/react | 1.8.0 |
| @uppy/core | 1.11.0 | @uppy/robodog | 1.7.0 |
| @uppy/dashboard | 1.10.0 | @uppy/screen-capture | 1.0.3 |
| @uppy/drag-drop | 1.4.14 | @uppy/status-bar | 1.7.0 |
| @uppy/dropbox | 1.4.7 | @uppy/thumbnail-generator | 1.6.1 |
| @uppy/facebook | 1.1.7 | @uppy/transloadit | 1.6.0 |
| @uppy/file-input | 1.4.13 | @uppy/tus | 1.6.0 |
| @uppy/form | 1.3.16 | @uppy/url | 1.5.7 |
| @uppy/golden-retriever | 1.3.15 | @uppy/utils | 3.1.0 |
| @uppy/google-drive | 1.5.7 | @uppy/webcam | 1.6.7 |
| @uppy/informer | 1.5.7 | @uppy/xhr-upload | 1.6.0 |
| @uppy/instagram | 1.4.7 | uppy | 1.16.0 |
| @uppy/locales | 1.15.0 | - | - |

- @uppy/dashboard: Refactor FileProgress component (#2303, #2292 / @arturi, @atsawin)
- @uppy/dashboard:  Move the FileItem’s new ErrorButton, it was overlapping the edit button (0e78e32e4cf50b276ee4a48f1bf57e6be279b539 / @arturi)
- @uppy/drag-drop: Fix the issue with click event occuring twice, try hiding the input altogether (#2307 / @arturi)
- @uppy/transloadit: Add NetworkError handling to Transloadit plugin, refactor things, update docs about `error.isNetworkError` (#2291 / @arturi)
- @uppy/companion: Companion 2.0 (pre-released as alpha for now) (#2273 / @ifedapoolarewaju)
- @uppy/locales: Update of Galician i18n strings. (#2308 / @jarey)
- build: chores: catch custom version suffices (alpha, beta etc.) (#2311 / ifedapoolarewaju)

### 1.15.0

Released: 2020-05-25

This release features Bug Fixes And Performance Improvements™ (actually significant ones), two new languages, and a handful of nifty new Dashboard features.

| Package | Version | Package | Version |
|-|-|-|-|
| @uppy/aws-s3-multipart | 1.7.0 | @uppy/onedrive | 1.1.6 |
| @uppy/aws-s3 | 1.6.5 | @uppy/progress-bar | 1.3.14 |
| @uppy/companion-client | 1.4.5 | @uppy/provider-views | 1.6.6 |
| @uppy/companion | 2.0.0-alpha.3 | @uppy/react | 1.7.0 |
| @uppy/core | 1.10.5 | @uppy/robodog | 1.6.7 |
| @uppy/dashboard | 1.9.0 | @uppy/screen-capture | 1.0.2 |
| @uppy/drag-drop | 1.4.13 | @uppy/status-bar | 1.6.6 |
| @uppy/dropbox | 1.4.6 | @uppy/thumbnail-generator | 1.6.0 |
| @uppy/facebook | 1.1.6 | @uppy/transloadit | 1.5.11 |
| @uppy/file-input | 1.4.12 | @uppy/tus | 1.5.13 |
| @uppy/form | 1.3.15 | @uppy/url | 1.5.6 |
| @uppy/golden-retriever | 1.3.14 | @uppy/utils | 3.0.0 |
| @uppy/google-drive | 1.5.6 | @uppy/webcam | 1.6.6 |
| @uppy/informer | 1.5.6 | @uppy/xhr-upload | 1.5.11 |
| @uppy/instagram | 1.4.6 | uppy | 1.15.0 |
| @uppy/locales | 1.14.0 | - | - |

- @uppy/aws-s3-multipart: make chunk size configurable (#2253 / @goto-bus-stop)
- @uppy/aws-s3: add missing `cuid` dependency (#2236 / @tmaier)
- @uppy/aws-s3: fix accidental overwrite of file metadata (#2276 / @goto-bus-stop)
- @uppy/companion-client: add missing `@uppy/utils` dependency (#2266 / @goto-bus-stop)
- @uppy/companion: fix crash if provider returns an empty error response (#2264 / @ifedapoolarewaju)
- @uppy/companion: ignore environment variables that contain the empty string (#2283 / @ifedapoolarewaju)
- @uppy/companion: validate options when using the Node.js API (#2275 / @ifedapoolarewaju)
- @uppy/core: add more suggestions to console warning when incorrect `target` option is provided (#2242 / @goto-bus-stop)
- @uppy/dashboard: add option to let users remove already uploaded files, UI only (#2284 / @arturi)
- @uppy/dashboard: display error message for individual files (#2224 / @lafe)
- @uppy/dashboard: render only visible files to the DOM (VirtualList) to drastically improve performance (#2161 / @goto-bus-stop)
- @uppy/drag-drop: add a more accessible `<label>` element for the hidden input (#2257 / @arturi)
- @uppy/locales: add Bulgarian `bg_BG` (#2280 / @intenzive)
- @uppy/locales: add Slovakian `sk_SK` (#2261 / @suchoproduction)
- @uppy/progress-bar: hide the progress bar if no upload is in progress (#2252 / @nicojones)
- @uppy/thumbnail-generator: generate 80% quality JPEGs instead of high-quality PNGs for a 30% perf win (#2246 / @goto-bus-stop)
- @uppy/thumbnail-generator: support optional lazy thumbnail generation (#2161 / @goto-bus-stop)
- @uppy/transloadit: add typings for Companion URL constants (#2244 / @goto-bus-stop)
- @uppy/transloadit: fix typo that caused outdated Assembly data in `'complete'` event (#2287 / @goto-bus-stop)
- @uppy/transloadit: when cancelling all uploads, only cancel assemblies that belong to an ongoing upload (#2277 / @goto-bus-stop)
- @uppy/tus: fix tus uploads getting terminated if the file is removed from Uppy after the upload completed (#2262 / @zachconner)
- @uppy/utils: fix typescript typings for the `Translator` constructor (#2263 / @goto-bus-stop)
- @uppy/utils: remove `@uppy/utils/lib/prettyBytes`, use `@transloadit/prettier-bytes` instead (#2231 / @kvz)
- @uppy/webcam: show an "Enable Camera" screen if no camera device is available (#2282 / @arturi)
- website: list Robodog size and sort size stats by plugin name (#2259 / @goto-bus-stop)

### 1.14.1

Released: 2020-05-01

| Package | Version | Package | Version |
|-|-|-|-|
| @uppy/companion | 2.0.0-alpha.2 | - | - |

- @uppy/companion: make it node 8 compatible (temporarily) (#2234 / @ifedapoolarewaju)

Released: 2020-04-30

| Package | Version | Package | Version |
|-|-|-|-|
| @uppy/aws-s3-multipart | 1.6.4 | @uppy/locales | 1.13.3 |
| @uppy/aws-s3 | 1.6.4 | @uppy/onedrive | 1.1.5 |
| @uppy/companion-client | 1.4.4 | @uppy/progress-bar | 1.3.13 |
| @uppy/companion | 2.0.0-alpha.1 | @uppy/react | 1.6.5 |
| @uppy/core | 1.10.4 | @uppy/robodog | 1.6.6 |
| @uppy/dashboard | 1.8.5 | @uppy/screen-capture | 1.0.1 |
| @uppy/drag-drop | 1.4.12 | @uppy/status-bar | 1.6.5 |
| @uppy/dropbox | 1.4.5 | @uppy/thumbnail-generator | 1.5.12 |
| @uppy/facebook | 1.1.5 | @uppy/transloadit | 1.5.10 |
| @uppy/file-input | 1.4.11 | @uppy/tus | 1.5.12 |
| @uppy/form | 1.3.14 | @uppy/url | 1.5.5 |
| @uppy/golden-retriever | 1.3.13 | @uppy/utils | 2.4.4 |
| @uppy/google-drive | 1.5.5 | @uppy/webcam | 1.6.5 |
| @uppy/informer | 1.5.5 | @uppy/xhr-upload | 1.5.10 |
| @uppy/instagram | 1.4.5 | uppy | 1.14.1 |
| @uppy/provider-views | 1.6.5 | - | - |

- @uppy/companion: catch download failures via response status codes (#2223 / @ifedapoolarewaju)
- @uppy/companion: mask secrets present in log messages (#2214 / @ifedapoolarewaju)

### 1.14

Released: 2020-04-29

| Package | Version | Package | Version |
|-|-|-|-|
| @uppy/aws-s3-multipart | 1.6.3 | @uppy/onedrive | 1.1.4 |
| @uppy/aws-s3 | 1.6.3 | @uppy/progress-bar | 1.3.12 |
| @uppy/companion-client | 1.4.3 | @uppy/provider-views | 1.6.4 |
| @uppy/companion | 2.0.0-alpha.0 | @uppy/react | 1.6.4 |
| @uppy/core | 1.10.3 | @uppy/robodog | 1.6.5 |
| @uppy/dashboard | 1.8.4 | @uppy/screen-capture | 1.0.0 |
| @uppy/drag-drop | 1.4.11 | @uppy/status-bar | 1.6.4 |
| @uppy/dropbox | 1.4.4 | @uppy/thumbnail-generator | 1.5.11 |
| @uppy/facebook | 1.1.4 | @uppy/transloadit | 1.5.9 |
| @uppy/file-input | 1.4.10 | @uppy/tus | 1.5.11 |
| @uppy/form | 1.3.13 | @uppy/url | 1.5.4 |
| @uppy/golden-retriever | 1.3.12 | @uppy/utils | 2.4.3 |
| @uppy/google-drive | 1.5.4 | @uppy/webcam | 1.6.4 |
| @uppy/informer | 1.5.4 | @uppy/xhr-upload | 1.5.9 |
| @uppy/instagram | 1.4.4 | uppy | 1.14.0 |
| @uppy/locales | 1.13.2 | - | - |

- @uppy/aws-s3: fix double encoding of the upload params (#2220 / @romain-preston)
- @uppy/aws-s3: fixing URL constructor use in Safari (#2207 / @NaxYo)
- @uppy/companion: improve obscuring sensitive values in standalone server (#2219 / @goto-bus-stop)
- @uppy/companion: upgrade Companion version used in Heroku setup instructions (#2206 / @zacharylawson)
- @uppy/dashboard: move from white to off-white in Dark Mode (#2222 / @arturi)
- @uppy/locales: various updates to French translation (#2203 / @louim, #2216 / dtrucs)
- @uppy/screen-capture: add a new plugin for recording your device screen (#2132 / @jukakoski & @arturi)
- @uppy/thumbnail-generator: use new exifr.rotation() API  (#2230 / @goto-bus-stop)
- @uppy/utils: remove duplicate check of element type (#2210 / @jrschumacher)

### 1.13.2

Released: 2020-04-15

| Package | Version | Package | Version |
|-|-|-|-|
| @uppy/aws-s3-multipart | 1.6.2 | @uppy/progress-bar | 1.3.11 |
| @uppy/aws-s3 | 1.6.2 | @uppy/provider-views | 1.6.3 |
| @uppy/companion | 1.13.1 | @uppy/react | 1.6.3 |
| @uppy/core | 1.10.2 | @uppy/robodog | 1.6.4 |
| @uppy/dashboard | 1.8.3 | @uppy/status-bar | 1.6.3 |
| @uppy/drag-drop | 1.4.10 | @uppy/thumbnail-generator | 1.5.10 |
| @uppy/dropbox | 1.4.3 | @uppy/transloadit | 1.5.8 |
| @uppy/facebook | 1.1.3 | @uppy/tus | 1.5.10 |
| @uppy/file-input | 1.4.9 | @uppy/url | 1.5.3 |
| @uppy/form | 1.3.12 | @uppy/utils | 2.4.2 |
| @uppy/golden-retriever | 1.3.11 | @uppy/webcam | 1.6.3 |
| @uppy/google-drive | 1.5.3 | @uppy/xhr-upload | 1.5.8 |
| @uppy/informer | 1.5.3 | remark-lint-uppy | 0.1.1 |
| @uppy/instagram | 1.4.3 | uppy | 1.13.2 |
| @uppy/onedrive | 1.1.3 | - | - |

- @uppy/companion: mimetype could be undefined (#2201 / @ifedapoolarewaju)

### 1.13.1

Released 2020-04-14

Mainly fixes for the Dashboard provider/tab list in IE10 and correct Gsuit file extensions in Companion.

- @uppy/dashboard: Dashboard tablist IE10 flex fix and refactor (#2192 / @arturi)
- @uppy/companion: set debug based on `NODE_ENV` only if the env var is available (#2189 / @ifedapoolarewaju)
- @uppy/companion: fix uploader protocol validation (#2197 / @ifedapoolarewaju)
- @uppy/companion: set GSuite file extensions (#2194 / @ifedapoolarewaju)
- docs: fix minor typo in Dashboard docs (#2193 / @mhulet)
- website: add markdown linting using remark (#2181 / @goto-bus-stop)

### 1.13.0

Released 2020-04-08

| Package | Version | Package | Version |
|-|-|-|-|
| @uppy/aws-s3-multipart | 1.6.0 | @uppy/onedrive | 1.1.1 |
| @uppy/aws-s3 | 1.6.0 | @uppy/progress-bar | 1.3.9 |
| @uppy/companion | 1.12.0 | @uppy/provider-views | 1.6.1 |
| @uppy/core | 1.10.0 | @uppy/react | 1.6.1 |
| @uppy/dashboard | 1.8.1 | @uppy/robodog | 1.6.2 |
| @uppy/drag-drop | 1.4.8 | @uppy/status-bar | 1.6.1 |
| @uppy/dropbox | 1.4.1 | @uppy/thumbnail-generator | 1.5.8 |
| @uppy/facebook | 1.1.1 | @uppy/transloadit | 1.5.6 |
| @uppy/file-input | 1.4.7 | @uppy/tus | 1.5.8 |
| @uppy/form | 1.3.10 | @uppy/url | 1.5.1 |
| @uppy/golden-retriever | 1.3.9 | @uppy/utils | 2.4.0 |
| @uppy/google-drive | 1.5.1 | @uppy/webcam | 1.6.1 |
| @uppy/informer | 1.5.1 | @uppy/xhr-upload | 1.5.6 |
| @uppy/instagram | 1.4.1 | uppy | 1.13.0 |
| @uppy/locales | 1.13.1 | - | - |

This Release improves Google Drive's GSuite files support to export files to more flexible + popular formats

- @uppy/companion: favor xlsx, docx, ppt formats when export gsuite files (#2182 / @ifedapoolarewaju)
- @uppy/locales: remove legacy translations that have been re-translated (@goto-bus-stop)
- @uppy/companion: use full path for provider URL when the root path depends on user input (#2176 / @ifedapoolarewaju)
- @uppy/aws-s3: handle upload internally instead of deferring to xhr-upload (#2060 / @goto-bus-stop)
- @uppy/aws-s3: fix missing typescript type for `metaFields` option (#1866 / @goto-bus-stop)
- @uppy/robodog: Pass hideUploadButton to Dashboard in Robodog too (#2169 / @arturi)
- @uppy/dashboard: add `theme` option to typescript typings (@goto-bus-stop)
- @uppy/aws-s3-multipart: emit upload-error when companion returns error during upload instantiation (#2168 / @ifedapoolarewaju)

### 1.12.1

Released 2020-04-01

| Package | Version | Package | Version |
|-|-|-|-|
| @uppy/aws-s3 | 1.5.5 | @uppy/tus | 1.5.7 |
| @uppy/robodog | 1.6.1 | @uppy/xhr-upload | 1.5.5 |
| @uppy/transloadit | 1.5.5 | uppy | 1.12.1 |

Patch release to add OneDrive and Facebook to Robodog’s package.json 🙈

- @uppy/tus, @uppy/xhr-upload: emit error when companion returns error during upload creation (#2166 / @ifedapoolarewaju)
- @uppy/robodog: Add facebook and onedrive to package.json (#2167 / @arturi)

### 1.12.0

Released 2020-04-01

| Package | Version | Package | Version |
|-|-|-|-|
| @uppy/aws-s3 | 1.5.4 | @uppy/robodog | 1.6.0 |
| @uppy/companion | 1.11.1 | @uppy/thumbnail-generator | 1.5.7 |
| @uppy/dashboard | 1.8.0 | @uppy/transloadit | 1.5.4 |
| @uppy/locales | 1.13.0 | @uppy/xhr-upload | 1.5.4 |
| @uppy/react | 1.6.0 | uppy | 1.12.0 |

This release adds the Romanian language, more input validation in Companion, and a way to render custom metadata fields in the Dashboard UI.

- @uppy/companion: validate all client provided upload data. (#2160 / @ifedapoolarewaju)
- @uppy/dashboard: allow custom metadata fields when editing files (#2147 / @galli-leo)
- @uppy/locales: Remove obsolete strings from language files. (894c739 / @goto-bus-stop)
- @uppy/locales: Romanian (ro_RO) language pack added. (#2162 / @akizor)
- @uppy/robodog: Add Facebook and OneDrive to the bundle. (#2165 / @arturi)
- @uppy/transloadit: fix progress with very different Assembly runtimes (#2143 / @agreene-coursera)
- build: Fix locale pack test output (#2153 / @goto-bus-stop)
- docs: Fix fragment URL (#2156 / @ishendyweb)
- docs: document `XHRUpload#validateStatus` option. (#2154 / @goto-bus-stop)
- examples: document `npm run build` step. (697ad04 / @goto-bus-stop)

### 1.11.0

| Package | Version | Package | Version |
|-|-|-|-|
| @uppy/aws-s3-multipart | 1.5.3 | @uppy/onedrive | 1.1.0 |
| @uppy/aws-s3 | 1.5.3 | @uppy/progress-bar | 1.3.8 |
| @uppy/companion | 1.11.0 | @uppy/provider-views | 1.6.0 |
| @uppy/core | 1.9.0 | @uppy/react | 1.5.0 |
| @uppy/dashboard | 1.7.0 | @uppy/robodog | 1.5.4 |
| @uppy/drag-drop | 1.4.7 | @uppy/status-bar | 1.6.0 |
| @uppy/dropbox | 1.4.0 | @uppy/thumbnail-generator | 1.5.6 |
| @uppy/facebook | 1.1.0 | @uppy/transloadit | 1.5.3 |
| @uppy/file-input | 1.4.6 | @uppy/tus | 1.5.6 |
| @uppy/form | 1.3.9 | @uppy/url | 1.5.0 |
| @uppy/golden-retriever | 1.3.8 | @uppy/utils | 2.3.0 |
| @uppy/google-drive | 1.5.0 | @uppy/webcam | 1.6.0 |
| @uppy/informer | 1.5.0 | @uppy/xhr-upload | 1.5.3 |
| @uppy/instagram | 1.4.0 | uppy | 1.11.0 |
| @uppy/locales | 1.12.0 | - | - |

This Release offers Dashboard redesign (Dark mode), and support for Google Docs in Companion.

- @uppy/webcam: Try to respect restrictions (#2090 / @goto-bus-stop)
- @uppy/dashboard: 2020 redesign 🍿 (#2015 / @arturi)
- @uppy/companion: drop parallel down/upload for S3 multipart (#2114 / @goto-bus-stop)
- @uppy/core: add typings for `setOptions()`. (#2135 / @goto-bus-stop)
- @uppy/react: fix typescript proptypes for DashboardModal, fixes #2124 (#2136 / @goto-bus-stop)
- @uppy/companion: emit error to client if download fails (#2139 / @ifedapoolarewaju)
- @uppy/dashboard: Log warning instead of an error when trigger is not found (#2144 / @arturi)
- @uppy/locales: Polish language pack. (#2138 / @alfatv)
- @uppy/companion: add support to download gsuite (google docs, google spreadsheet) files (#2145 / @ifedapoolarewaju)
- @uppy/locales: Croatian translations added (#2150 / @dkisic)
- @uppy/core: Only _startIfAutoProceed if some files were actually added (#2146 / @arturi)
- @uppy/thumbnail-generator: replace exif-js with exifr in thumbnail-generator (#2140 / @MikeKovarik)

### 1.10.1

| Package | Version | Package | Version |
|-|-|-|-|
| @uppy/companion | 1.10.0 | uppy | 1.10.1 |
| @uppy/facebook | 1.0.0

This release moves `@uppy/facebook` out of beta to a `1.0.0` and adds `Uppy.Facebook` to the Uppy CDN bundle:

```
https://releases.transloadit.com/uppy/v1.10.1/uppy.min.js
https://releases.transloadit.com/uppy/v1.10.1/uppy.min.css
```

- uppy: add @uppy/facebook to `uppy` NPM and CDN bundles
- @uppy/facebook: Get Facebook integration on its feet (@ifedapoolarewaju)
- website: Add featured customers logos (#2120 / @nqst)

You can optionally download `1.10.1` release bundle: https://releases.transloadit.com/uppy/v1.10.1/uppy-v1.10.1.zip

### 1.10.0

| Package | Version | Package | Version |
|-|-|-|-|
| @uppy/companion | 1.10.0 | uppy | 1.10.0 |

This release offers a bunch of Companion improvements and bug fixes.

- @uppy/companion: pass `endpoint` and `region` to AWS SDK constructor (#2113 / @goto-bus-stop)
- @uppy/companion: Allow S3 ACL to be specified in Companion Standalone (#2111 / @jasonbosco)
- @uppy/companion: return 401 early if token is not set (#2118 / @ifedapoolarewaju)
- @uppy/companion: allow providing any S3 option, closes #1388 (#2030 / @goto-bus-stop)
- @uppy/companion:: don’t log redundant errors in production (#2112 / @ifedapoolarewaju)
- docs: Add S3 ACL option to companion docs (#2109 / @jasonbosco)

### 1.9.4

Released 2020-02-28

This release rolls out a fix for companion an issue introduced after [this PR](https://github.com/transloadit/uppy/pull/1668). See [#2096](https://github.com/transloadit/uppy/pull/2096) for more details.

| Package | Version |
|-|-|
| @uppy/companion | 1.9.5 |

- @uppy/companion: read state from session in oauth-redirect controller (#2096 / @ifedapoolarewaju)

Released: 2020-02-27

Previous `1.9.3` release has been deprecated due to broken URL Provider (see [#2094](https://github.com/transloadit/uppy/pull/2094)).

| Package | Version | Package | Version |
|-|-|-|-|
| @uppy/companion | 1.9.4 | @uppy/locales | 1.11.5 |

- @uppy/companion: return the right httpAgent when protocol value contains ":" (#2094 / @ifedapoolarewaju)
- @uppy/locales: fix pluralization in pt_BR (#2093 / @fgallinari)

### 1.9.3

Released: 2020-02-26

⚠️ This release patches a Server Side Request Forgery (SSRF) Security vulnerability on `@uppy/companion`

| Package | Version | Package | Version |
|-|-|-|-|
| @uppy/companion | 1.9.3 | @uppy/robodog | 1.5.3 |
| @uppy/drag-drop | 1.4.6 | @uppy/webcam | 1.5.5 |
| @uppy/locales | 1.11.4 | uppy | 1.9.3 |
| @uppy/react | 1.4.6 | - | - |

- @uppy/companion: ⚠️ patch SSRF Security vulnerability (#2083 / @ifedapoolarewaju)
- @uppy/webcam: Check the availability isTypeSupported api before calling (#2072 / @naveed-ahmad)
- @uppy/locales: Locale DE_de added new keys. (#2084 / @SpazzMarticus)
- @uppy/locales: Update zh_TW.js (#2075 / @cellvinchung)
- @uppy/drag-drop: add a type test and document shared props (#2003 / @andychongyz)
- @uppy/companion: make s3 signed url expiry configurable in companion (#2085 / @adamelmore)
- build: contributors:save fix — the node.js version (#2078 / @arturi)

### 1.9.2

Released: 2020-02-14

This release adds `@uppy/onedrive` to `uppy`’s `package.json`, fixing the bug reported at https://github.com/transloadit/uppy/commit/f291688fb813c55ff905abb334eff61c1c5a9dd0#commitcomment-37278041, and introduces more robust type checking in #1918.

| Package | Version | Package | Version |
|-|-|-|-|
| @uppy/aws-s3-multipart | 1.5.2 | @uppy/progress-bar | 1.3.7 |
| @uppy/aws-s3 | 1.5.2 | @uppy/provider-views | 1.5.5 |
| @uppy/companion-client | 1.4.2 | @uppy/react | 1.4.5 |
| @uppy/companion | 1.9.2 | @uppy/redux-dev-tools | 1.3.2 |
| @uppy/core | 1.8.2 | @uppy/robodog | 1.5.2 |
| @uppy/dashboard | 1.6.2 | @uppy/status-bar | 1.5.2 |
| @uppy/drag-drop | 1.4.5 | @uppy/store-default | 1.2.1 |
| @uppy/dropbox | 1.3.8 | @uppy/store-redux | 1.2.1 |
| @uppy/facebook | 0.2.5 | @uppy/thumbnail-generator | 1.5.5 |
| @uppy/file-input | 1.4.5 | @uppy/transloadit | 1.5.2 |
| @uppy/form | 1.3.8 | @uppy/tus | 1.5.5 |
| @uppy/golden-retriever | 1.3.7 | @uppy/url | 1.4.5 |
| @uppy/google-drive | 1.4.2 | @uppy/utils | 2.2.2 |
| @uppy/informer | 1.4.2 | @uppy/webcam | 1.5.4 |
| @uppy/instagram | 1.3.8 | @uppy/xhr-upload | 1.5.2 |
| @uppy/locales | 1.11.3 | uppy | 1.9.2 |
| @uppy/onedrive | 1.0.2 | - | - |

- build: Actually check types. Use tsd so our typings test files can actually assert that types are correct (#1918 / @goto-bus-stop )
- @uppy/companion: Only set cookies for providers that need it (#2055 / @ifedapoolarewaju)
- docs: Add Content-Type header to presigned url example (#2061 / @scherroman)
- uppy: Add onedrive to uppy package.json ([349247607513bc6b33bf2a90ab0b82f8f2e81d78](https://github.com/transloadit/uppy/commit/349247607513bc6b33bf2a90ab0b82f8f2e81d78) / @arturi)

### 1.9.1

Released: 2020-02-12

Previous `1.9.0` release has been deprecated due to an incorrect Lerna/npm published release. Please update all packages to the next patch version (or @latest), see the table below.

| Package | Version | Package | Version |
|-|-|-|-|
| @uppy/aws-s3-multipart | 1.5.1 | @uppy/onedrive | 1.0.1 |
| @uppy/aws-s3 | 1.5.1 | @uppy/progress-bar | 1.3.6 |
| @uppy/companion | 1.9.1 | @uppy/provider-views | 1.5.4 |
| @uppy/core | 1.8.1 | @uppy/react | 1.4.4 |
| @uppy/dashboard | 1.6.1 | @uppy/robodog | 1.5.1 |
| @uppy/drag-drop | 1.4.4 | @uppy/status-bar | 1.5.1 |
| @uppy/dropbox | 1.3.7 | @uppy/thumbnail-generator | 1.5.4 |
| @uppy/facebook | 0.2.4 | @uppy/transloadit | 1.5.1 |
| @uppy/file-input | 1.4.4 | @uppy/tus | 1.5.4 |
| @uppy/form | 1.3.7 | @uppy/url | 1.4.4 |
| @uppy/golden-retriever | 1.3.6 | @uppy/utils | 2.2.1 |
| @uppy/google-drive | 1.4.1 | @uppy/webcam | 1.5.3 |
| @uppy/informer | 1.4.1 | @uppy/xhr-upload | 1.5.1 |
| @uppy/instagram | 1.3.7 | uppy | 1.9.1 |
| @uppy/locales | 1.11.2 | - | - |

- @uppy/companion: return more accurate error status codes (#2053 /@ifedapoolarewaju)

### 1.9.0

Released: 2020-02-11

⚠️ `1.9.0` and all related packages have been deprecated due to an incorrect Lerna/npm published release. Please update all packages to the next patch version, see #1.9.1.

This release adds support for the new Instagram API, image and archive icons to the Dashboard, fixes upload retries and moves OneDrive out of beta.

| Package | Version | Package | Version |
|-|-|-|-|
| @uppy/aws-s3-multipart | 1.5.0 | @uppy/onedrive | 1.0.0 |
| @uppy/aws-s3 | 1.5.0 | @uppy/progress-bar | 1.3.5 |
| @uppy/companion | 1.9.0 | @uppy/provider-views | 1.5.3 |
| @uppy/core | 1.8.0 | @uppy/react | 1.4.3 |
| @uppy/dashboard | 1.6.0 | @uppy/robodog | 1.5.0 |
| @uppy/drag-drop | 1.4.3 | @uppy/status-bar | 1.5.0 |
| @uppy/dropbox | 1.3.6 | @uppy/thumbnail-generator | 1.5.3 |
| @uppy/facebook | 0.2.3 | @uppy/transloadit | 1.5.0 |
| @uppy/file-input | 1.4.3 | @uppy/tus | 1.5.3 |
| @uppy/form | 1.3.6 | @uppy/url | 1.4.3 |
| @uppy/golden-retriever | 1.3.5 | @uppy/utils | 2.2.0 |
| @uppy/google-drive | 1.4.0 | @uppy/webcam | 1.5.2 |
| @uppy/informer | 1.4.0 | @uppy/xhr-upload | 1.5.0 |
| @uppy/instagram | 1.3.6 | uppy | 1.9.0 |
| @uppy/locales | 1.11.1 | - | - |

- @uppy/companion: support new Instagram Graph API (#1966 / @ifedapoolarewaju)
- @uppy/companion: add option to set http method for remote multipart uploads (#2047 / @ifedapoolarewaju)
- @uppy/core: core: setState(modifiedFiles) in onBeforeUpload (#2028 / @arturi)
- @uppy/core: always log errors (#2029 / @arturi)
- @uppy/core: clear state.error after the last file is removed (#2041 / @arturi)
- @uppy/core: fix mime type checking bug (#2004 / @shahimclt)
- @uppy/core: add noNewAlreadyUploading and noDuplicates locale strings (#2057 / @arturi)
- @uppy/core, @uppy/transloadit: allow new uploads when retrying; improve error handling (#1960 / @arturi)
- @uppy/core: add .tsv and .tab: text/tab-separated-values (#2056 / @arturi)
- @uppy/google-drive: remove conditional to replace `google` with `drive` (#2044 / @ifedapoolarewaju)
- @uppy/dashboard: add image and archive icons (#2027 / @arturi)
- @uppy/dashboard: change aria-level attribute to correct syntax (#2032 / @efbautista)
- @uppy/onedrive: make encryption shorter + enable onedrive on website (#2034 / @ifedapoolarewaju)
- @uppy/aws-s3: remove encodeURIComponent to avoid encoding characters twice (#2033 / @yoann-hellopret)
- @uppy/informer, @uppy/status-bar: display a browser alert when an error question mark button is clicked (#2031 / @arturi)
- build: upload downloadable zip archive of releases to CDN (#2052 / @kvz)
- providers: remove redundant use of options (#2046 / @ifedapoolarewaju)
- website: switch from Discourse to Disqus for comments ([c4af95d98cdd5c3727ee5c14dfd07af227c59b9e](https://github.com/transloadit/uppy/commit/c4af95d98cdd5c3727ee5c14dfd07af227c59b9e) / @kvz)

### 1.8.0

Released: 2020-01-15

This release adds Korean and Vietnamese localizations, fixes bugs, and significantly improves the performance of adding and removing lots of files. More performance improvements are on the way in the next few releases, too! Thanks to all contributors listed below.

| Package | Version | Package | Version |
|-|-|-|-|
| @uppy/aws-s3-multipart | 1.4.0 | @uppy/onedrive | 0.1.4 |
| @uppy/aws-s3 | 1.4.1 | @uppy/progress-bar | 1.3.4 |
| @uppy/companion | 1.8.0 | @uppy/provider-views | 1.5.2 |
| @uppy/core | 1.7.1 | @uppy/react | 1.4.2 |
| @uppy/dashboard | 1.5.2 | @uppy/robodog | 1.4.2 |
| @uppy/drag-drop | 1.4.2 | @uppy/status-bar | 1.4.2 |
| @uppy/dropbox | 1.3.5 | @uppy/thumbnail-generator | 1.5.2 |
| @uppy/facebook | 0.2.2 | @uppy/transloadit | 1.4.2 |
| @uppy/file-input | 1.4.2 | @uppy/tus | 1.5.2 |
| @uppy/form | 1.3.5 | @uppy/url | 1.4.2 |
| @uppy/golden-retriever | 1.3.4 | @uppy/utils | 2.1.2 |
| @uppy/google-drive | 1.3.5 | @uppy/webcam | 1.5.1 |
| @uppy/informer | 1.3.4 | @uppy/xhr-upload | 1.4.2 |
| @uppy/instagram | 1.3.5 | uppy | 1.8.0 |
| @uppy/locales | 1.11.0 | - | - |

- @uppy/aws-s3-multipart: add optional headers for signed url (@ardeois, #1985)
- @uppy/aws-s3: fix crash when S3 response does not have a Content-Type header (@roenschg, #2012)
- @uppy/companion: also pass metadata to `getKey` for multipart S3 uploads (@goto-bus-stop, #2022)
- @uppy/companion: dependency updates (@goto-bus-stop, #1983)
- @uppy/companion: rename internal S3 upload functions for clarity (@goto-bus-stop, [fec7d7d](https://github.com/transloadit/uppy/commit/fec7d7db3a742b347d6c64ee92fa96be73b3a8b1))
- @uppy/core: improve performance of adding and removing files (@goto-bus-stop, #1949)
- @uppy/locales: add Korean (@jdssem, #1986)
- @uppy/locales: add Vietnamese (@thanhthot, #2010)
- @uppy/locales: update French translations (@olemoign, #2023)
- @uppy/provider-views: improve instagram video thumbnail display (@arturi, [1d7a584](https://github.com/transloadit/uppy/commit/1d7a58481d9974e0d98cc1a710c5d8ac6ac038e0))
- @uppy/react: use `componentDidUpdate` instead of `componentWillReceiveProps` (@cryptic022, #1999)
- @uppy/thumbnail-generator: fix strict mode compatibility (@rlebosse, #1995)
- @uppy/tus: update TusOptions typings (@darthf1, #1989)
- @uppy/xhr-upload: do not emit limit warning if an existing rate limit queue was passed (@goto-bus-stop, [3c1a2af](https://github.com/transloadit/uppy/commit/3c1a2afb09576f75e91a19604aa64235710d9238))
- @uppy/xhr-upload: free item from rate limit queue when upload times out (@rtaieb, #2018)
- examples: add `npm run example $examplename` script (@goto-bus-stop, [7b2283d](https://github.com/transloadit/uppy/commit/7b2283d8ef25a18dcfa5c618caa50222b8c7e243))

### 1.7.0

Released: 2019-12-16

This release adds Hebrew translations and smoothes out some rough edges in Companion. The Webcam plugin now supports showing the duration of recordings while in progress.

| Package | Version | Package | Version |
|-|-|-|-|
| @uppy/aws-s3-multipart | 1.3.5 | @uppy/onedrive | 0.1.3 |
| @uppy/aws-s3 | 1.4.0 | @uppy/progress-bar | 1.3.3 |
| @uppy/companion | 1.7.0 | @uppy/provider-views | 1.5.1 |
| @uppy/core | 1.7.0 | @uppy/react | 1.4.1 |
| @uppy/dashboard | 1.5.1 | @uppy/robodog | 1.4.1 |
| @uppy/drag-drop | 1.4.1 | @uppy/status-bar | 1.4.1 |
| @uppy/dropbox | 1.3.4 | @uppy/thumbnail-generator | 1.5.1 |
| @uppy/facebook | 0.2.1 | @uppy/transloadit | 1.4.1 |
| @uppy/file-input | 1.4.1 | @uppy/tus | 1.5.1 |
| @uppy/form | 1.3.4 | @uppy/url | 1.4.1 |
| @uppy/golden-retriever | 1.3.3 | @uppy/utils | 2.1.1 |
| @uppy/google-drive | 1.3.4 | @uppy/webcam | 1.5.0 |
| @uppy/informer | 1.3.3 | @uppy/xhr-upload | 1.4.1 |
| @uppy/instagram | 1.3.4 | uppy | 1.7.0 |
| @uppy/locales | 1.10.0 | - | - |

- @uppy/aws-s3: add some tests (@bambii7, #1934)
- @uppy/companion: add onedrive domain validation for the demo deployment (@ifedapoolarewaju, #1959)
- @uppy/companion: change demo deployment type to stable API (@kiloreux, #1938)
- @uppy/companion: log error if exists during token verification (@ifedapoolarewaju, #1937)
- @uppy/companion: mask auth tokens from logged referrer URLs (@ifedapoolarewaju, #1951)
- @uppy/companion: only generate `uppyToken` if `access_token` was received from provider (@ifedapoolarewaju, #1946)
- @uppy/companion: pass metadata to Companion `getKey()` option for S3 uploads (@goto-bus-stop, #1866)
- @uppy/companion: rename uppy occurrences to companion (@ifedapoolarewaju, #1926)
- @uppy/companion: run CI tests on Node 6 to ensure compatibility (@ifedapoolarewaju, #1953)
- @uppy/companion: upgrade `helmet` (@goto-bus-stop, [6b006ac](https://github.com/transloadit/uppy/commit/6b006ac42c20062c37bdcaf6a77e07b304da7957))
- @uppy/companion: use original file name in S3 Multipart uploads (@goto-bus-stop, #1965)
- @uppy/core: make `uppy.on()` work better with IntelliSense (@bambii7, #1923)
- @uppy/dashboard: hide top bar cancel button when `hideCancelButton: true` (@goto-bus-stop, #1955)
- @uppy/dashboard: move dropEffect assignment to dragover (@goto-bus-stop, #1982)
- @uppy/drag-drop: move dropEffect assignment to dragover (@goto-bus-stop, #1982)
- @uppy/locales: add Hebrew (@YehudaKremer, #1932)
- @uppy/locales: rename `es_GL` → `gl_ES` (@goto-bus-stop, #1929)
- @uppy/thumbnail-generator: add webp to the list of supported types (@arturi, #1961)
- @uppy/thumbnail-generator: vendor exif-js source in Uppy (@mskelton, #1940)
- @uppy/webcam: add `showRecordingLength: true` option (@dominiceden, #1947)
- docs: FB and OneDrive are not yet in the CDN bundle (@goto-bus-stop, [61b54b9](https://github.com/transloadit/uppy/commit/61b54b914dd437d2e60362c4ece1429943b32555))
- docs: add `companionHeaders` to s3-multipart docs (@goto-bus-stop, [a6e44a9](https://github.com/transloadit/uppy/commit/a6e44a953114e385466dcce884d37e433f030549))
- docs: add reset-progress event to docs (@bambii7, #1922)
- docs: make Robodog naming more consistent (@goto-bus-stop, #1935)
- docs: make react sample code more standalone (@uxitten, #1864)
- examples: remove `UPPYSERVER_` references (@goto-bus-stop, [e74690e](https://github.com/transloadit/uppy/commit/e74690e20cc0a1afd9156ce03b1ca6a5358cc7d9))
- website: add facebook to dashboard example (@ifedapoolarewaju, #1930)
- website: add plugin versions (@arturi, #1952)
- website: enable onedrive on the website example (@ifedapoolarewaju, #1975)

### 1.6.0

Released: 2019-11-04

This release adds Icelandic translations and a long-awaited `setOptions` API to change configuration (including language) at runtime.

| Package | Version | Package | Version |
|-|-|-|-|
| @uppy/aws-s3-multipart | 1.3.4 | @uppy/onedrive | 0.1.2 |
| @uppy/aws-s3 | 1.3.3 | @uppy/progress-bar | 1.3.2 |
| @uppy/companion | 1.6.0 | @uppy/provider-views | 1.5.0 |
| @uppy/core | 1.6.0 | @uppy/react | 1.4.0 |
| @uppy/dashboard | 1.5.0 | @uppy/robodog | 1.4.0 |
| @uppy/drag-drop | 1.4.0 | @uppy/status-bar | 1.4.0 |
| @uppy/dropbox | 1.3.3 | @uppy/thumbnail-generator | 1.5.0 |
| @uppy/facebook | 0.2.0 | @uppy/transloadit | 1.4.0 |
| @uppy/file-input | 1.4.0 | @uppy/tus | 1.5.0 |
| @uppy/form | 1.3.3 | @uppy/url | 1.4.0 |
| @uppy/golden-retriever | 1.3.2 | @uppy/utils | 2.1.0 |
| @uppy/google-drive | 1.3.3 | @uppy/webcam | 1.4.0 |
| @uppy/informer | 1.3.2 | @uppy/xhr-upload | 1.4.0 |
| @uppy/instagram | 1.3.3 | uppy | 1.6.0 |
| @uppy/locales | 1.9.0 | - | - |

- @uppy/companion: Add S3 useAccelerateEndpoint option (@steverob, #1884)
- @uppy/companion: only set `Access-Control-Allow-Credentials` header when origin is whitelisted (@ifedapoolarewaju, #1901)
- @uppy/companion: set a more visible thumbnail size for dropbox (@ifedapoolarewaju, #1917)
- @uppy/companion: upgrade connect-redis (@ifedapoolarewaju, #1911)
- @uppy/core: Allow passing meta type to upload-success and complete events (@MatthiasKunnen, #1879)
- @uppy/core: add UppyFile.response typing (@superhawk610, #1882)
- @uppy/core: add `setOptions` API (@arturi, #1728)
- @uppy/core: skip upload-success event for a file that has been removed (@julianocomg, #1875)
- @uppy/facebook: use grid view with big image previews for album folders (@ifedapoolarewaju, #1886)
- @uppy/locales: Added Icelandic :iceland: (@olitomas, #1916)
- @uppy/provider-views: Fix sizes for smaller images in grid layout (@arturi, #1897)
- @uppy/provider-views: provider views breadcrumbs is failed to render (@huydod, #1914)
- @uppy/transloadit: send Transloadit-Client header with HTTP API requests (@goto-bus-stop, #1919)
- @uppy/tus: terminate tus upload when cancelling instead of just pausing and letting it expire (@ifedapoolarewaju, #1909)
- @uppy/utils: accept sync functions in `wrapPromiseFunction()` (@goto-bus-stop, #1910)
- docs: README.md wording and formatting changes (@sercraig, #1900)
- docs: clarify that 'upload-success' and 'upload-error' `response` parameter is specific to some uploaders (@bambii7, #1921)
- docs: add OneDrive to Companion documentation (@ifedapoolarewaju, #1925)
- examples: support `COMPANION_AWS_ENDPOINT` in aws-companion example so it can be used with other S3-compatible services (@goto-bus-stop, [1ab63aa](https://github.com/transloadit/uppy/commit/1ab63aa395859815871c4e1e62dda6e9ca66595f))
- website: improve support page design (@arturi, #1913)

### 1.5.2

Released: 2019-10-14

This release contains a new Thai locale, and some critical fixes for the 1.5 release, especially the S3 plugins.

| Package | Version | Package | Version |
|-|-|-|-|
| @uppy/aws-s3 | 1.3.2 | @uppy/locales | 1.8.0 |
| @uppy/aws-s3-multipart | 1.3.3 | @uppy/onedrive | 0.1.1 |
| @uppy/companion-client | 1.4.1 | @uppy/react | 1.3.2 |
| @uppy/core | 1.5.1 | @uppy/robodog | 1.3.3 |
| @uppy/dashboard | 1.4.1 | @uppy/transloadit | 1.3.2 |
| @uppy/dropbox | 1.3.2 | @uppy/tus | 1.4.2 |
| @uppy/facebook | 0.1.1 | @uppy/url | 1.3.2 |
| @uppy/form | 1.3.2 | @uppy/xhr-upload | 1.3.2 |
| @uppy/google-drive | 1.3.2 | uppy | 1.5.2 |
| @uppy/instagram | 1.3.2 | - | - |

- @uppy/aws-s3-multipart: advance queue after local file upload completes (@goto-bus-stop, #1887)
- @uppy/core: provide default error message (@goto-bus-stop, #1880)
- @uppy/dashboard: fix retry icons on individual files (@goto-bus-stop, #1888)
- @uppy/locales: add Thai (@dogrocker, #1873)
- build: update lerna, eslint, and jest (@goto-bus-stop)
- docs: add css require to robodog docs (@arturi, fea453b7a99359ef409f57face62c8eeffc16fda)

### 1.5.0

Released: 2019-10-09

This release features new remote providers for Facebook and OneDrive, new languages, and a more robust approach to simultaneous upload limiting and cancellation.

| Package | Version | Package | Version |
|-|-|-|-|
| @uppy/aws-s3-multipart | 1.3.1 | @uppy/onedrive | 0.1.0 |
| @uppy/aws-s3 | 1.3.1 | @uppy/progress-bar | 1.3.1 |
| @uppy/companion-client | 1.4.0 | @uppy/provider-views | 1.4.0 |
| @uppy/companion | 1.5.0 | @uppy/react-native | 0.1.3 |
| @uppy/core | 1.5.0 | @uppy/react | 1.3.1 |
| @uppy/dashboard | 1.4.0 | @uppy/redux-dev-tools | 1.3.1 |
| @uppy/drag-drop | 1.3.1 | @uppy/robodog | 1.3.1 |
| @uppy/dropbox | 1.3.1 | @uppy/status-bar | 1.3.1 |
| @uppy/facebook | 0.1.0 | @uppy/thumbnail-generator | 1.4.0 |
| @uppy/file-input | 1.3.1 | @uppy/transloadit | 1.3.1 |
| @uppy/form | 1.3.1 | @uppy/tus | 1.4.1 |
| @uppy/golden-retriever | 1.3.1 | @uppy/url | 1.3.1 |
| @uppy/google-drive | 1.3.1 | @uppy/utils | 2.0.0 |
| @uppy/informer | 1.3.1 | @uppy/webcam | 1.3.1 |
| @uppy/instagram | 1.3.1 | @uppy/xhr-upload | 1.3.1 |
| @uppy/locales | 1.7.0 | uppy | 1.5.0 |

- @uppy/companion: revoke companion's provider access on "logout" (@ifedapoolarewaju, #1843)
- @uppy/companion-client: rename serverHeaders to companionHeaders (@goto-bus-stop, #1861)
- @uppy/core: avoid overwriting duplicate files by a) throwing a warning instead and b) adding the relative-path of files to a new tus fingerprint function (we might use file.id as a fingerprint instead) (#754, #1606) (@arturi, #1767)
- @uppy/dashboard: add missing fields to DashboardOptions typescript typings (@MatthiasKunnen, #1830)
- @uppy/facebook: add facebook remote provider (@ifedapoolarewaju, #1794)
- @uppy/locales: add Czech (@tvaliasek, #1842)
- @uppy/locales: add Danish (@Pzoco, #1837)
- @uppy/onedrive: add OneDrive remote provider (@ifedapoolarewaju, #1831)
- @uppy/thumbnail-generator: add waitForThumbnailsBeforeUpload option, false by default (@arturi, #1803)
- @uppy/transloadit: pin socket.io version to ES5 compatible one (@goto-bus-stop, https://github.com/transloadit/uppy/commit/5839b655f093edaa778d49b719f7dda063ef79cb)
- @uppy/xhr-upload,tus,aws-s3: use more cancellation-friendly strategy for `limit: N` uploads (@goto-bus-stop, #1736)
- @uppy/aws-s3-multipart: fix queueing behaviors, especially interaction with cancellation (@goto-bus-stop, #1855)
- @uppy/locales: fix typo in Persian locale (@uxitten, #1865)
- @uppy/locales: improve Swedish translation (@marcusforberg, #1859)
- @uppy/aws-s3: replace browser-only resolve-url by isomorphic url-parse (@goto-bus-stop, #1854)
- docs: remove pre 1.0 notice from changelog (@mskelton, #1858)
- docs: fix typo (@leftdevel, #1852)
- test: add end-to-end test with retries (@ifedapoolarewaju, #1766)

### 1.4

Released: 2019-08-30

In this release we’ve focused on issue busting on GitHub, nearly halving them. Uppy also learned how to bark in Swedish, Greek, Indonesian, Serbian (Latin), and improved on its Finnish and French. The Transloadit plugin gained a `limit` option. The Docs and the website have been improved.

⚠️ With recent Lerna improvements, you no longer need to do `npm run bootstrap` when developing Uppy — `npm install` does all the work now!

| Package | Version | Package | Version |
|-|-|-|-|
| @uppy/aws-s3-multipart | 1.3.0 | @uppy/provider-views | 1.3.0 |
| @uppy/aws-s3 | 1.3.0 | @uppy/react | 1.3.0 |
| @uppy/companion-client | 1.3.0 | @uppy/redux-dev-tools | 1.3.0 |
| @uppy/companion | 1.4.0 | @uppy/robodog | 1.3.0 |
| @uppy/core | 1.4.0 | @uppy/status-bar | 1.3.0 |
| @uppy/dashboard | 1.3.0 | @uppy/store-default | 1.2.0 |
| @uppy/drag-drop | 1.3.0 | @uppy/store-redux | 1.2.0 |
| @uppy/dropbox | 1.3.0 | @uppy/thumbnail-generator | 1.3.0 |
| @uppy/file-input | 1.3.0 | @uppy/transloadit | 1.3.0 |
| @uppy/form | 1.3.0 | @uppy/tus | 1.4.0 |
| @uppy/golden-retriever | 1.3.0 | @uppy/url | 1.3.0 |
| @uppy/google-drive | 1.3.0 | @uppy/utils | 1.3.0 |
| @uppy/informer | 1.3.0 | @uppy/webcam | 1.3.0 |
| @uppy/instagram | 1.3.0 | @uppy/xhr-upload | 1.3.0 |
| @uppy/locales | 1.6.0 | uppy | 1.4.0 |
| @uppy/progress-bar | 1.3.0 | - | - |

- @uppy/companion: bump lodash.merge to 4.6.2 to fix audit warning (#1796 / @rettgerst)
- @uppy/companion: Fix s3 uploads for URL plugins (#1784 / @@ifedapoolarewaju)
- @uppy/companion: set allowed http methods internally (#1754 / @ifedapoolarewaju)
- @uppy/companion: whenever an error is returned from companion: the auth screen will be displayed if the user was never authenticated, if the user is authenticated, the last screen on display before the error will be displayed (#1743 / @ifedapoolarewaju)
- @uppy/core: fix "Cannot read property 'log' of undefined" (#1785 / @theJoeBiz)
- @uppy/core: Made sure we can upload new files if we cancel last file (allowMultipleUploads: false) (#1764 / @lakesare)
- @uppy/core: use setFileState inside retryUpload (#1759 / @goto-bus-stop)
- @uppy/dashboard, @uppy/drag-drop: getDroppedFiles.js: handle exceptions better (#1797 / @lakesare)
- @uppy/dashboard: ⚠️ Add `data` attribute with file source, hide the file source icon (where the file was selected from) in the Dashboard with CSS. If you really want this back, please look in the PR and set your custom CSS to `.uppy-DashboardItem-sourceIcon { display: inline-block; }` (#1809 / @arturi)
- @uppy/dashboard: add dashboard:file-edit-start and dashboard:file-edit-complete events (#1776 / @arturi)
- @uppy/dashboard: Fix log duplication and excessive ResizeObserver log (#1747 / @lakesare)
- @uppy/dashboard: fix wrong typescript definition for metaFields property (#1763 / @mrbatista)
- @uppy/form: try/catch parsing, set updatedResult to an empty array when not an array (#1800 / @arturi)
- @uppy/locales: Add id_ID (indonesia) locale (#1778 / @achmiral)
- @uppy/locales: Add translations in Swedish (#1771 / @arggh)
- @uppy/locales: Adding support for Greek language (#1802 / @Tashows)
- @uppy/locales: correct some fr_FR localization strings (#1807 / @czj)
- @uppy/locales: Create sr_RS_Cyrillic.js (#1748 / @nndevstudio)
- @uppy/locales: Finnish semantics improved and fixed some typos (#1744 / @@jukakoski)
- @uppy/locales: Update sr_RS_Latin.js (#1749 / @nndevstudio)
- @uppy/transloadit: add limit option, warn about using limit when it’s set to 0. In Uppy 2.0 we’ll set the limit to something sensible (like 10 files) by default. (#1789 / @arturi)
- @uppy/xhr-upload: Throw an error when trying to upload a remote file with `bundle: true` (#1769 / @arturi)
- build: ci: tweak job run order (#1740 / @goto-bus-stop)
- build: Fix statefulset update: statefulsets image only should be updated. (#1821 / @kiloreux)
- build: Lerna link convert. This installs dependencies of all packages, the website, and all examples into the root node_modules folder. After an npm install, no further lerna bootstrap is required. (#1730 / @goto-bus-stop)
- build: Update eslint to v6 (#1777 / @goto-bus-stop)
- core: Made addFile return the file id (#1739 / @eliOcs)
- docs: add “force metafield” to docs and changelog (ab053e7ab266d3a4838069ed23675bb9211e4d1a / @arturi)
- docs: explicitly document supported tus-js-client options (#1755 / @goto-bus-stop)
- docs: Link to Transloadit plugin from Robodog Form page (#1810 / @janko)
- docs: redux - mentioned that we can't persist Uppy state (#1793 / @lakesare)
- docs: talk about marking some files as “already uploaded” (c345cbd58992f7bea9525629c28d38420c6b36a3 / @arturi)
- docs: Talk about using a custom file input, instead of the file-input plugin (#1765 / @arturi)
- tests: e2e: reintroduce e2e test for providers locally (#1706 / @ifedapoolarewaju)
- website: /examples/dragdrop - added more obvious 'file was uploaded' indicator (#1750 / @lakesare)
- website: /examples/xhrupload - more obvious UI, added a list of uploaded files (#1768 / @lakesare)
- website: add new version of hexo-filter-github-emojis (#1783 / @lakesare)
- website: fix docs/locales code escaping and css overflow (5a0055c15d04d97e8a0feb784daa7abe8da1d72d / @arturi)

### 1.3

Released: 2019-07-19

This release fixes id generation for non-latin characters, significantly improves accessibility in Dashboard and all around, logs versions of every plugin, changes how debug logs work, and more.

| Package | Version | Package | Version |
|-|-|-|-|
| @uppy/aws-s3-multipart | 1.2.0 | @uppy/progress-bar | 1.2.0 |
| @uppy/aws-s3 | 1.2.0 | @uppy/provider-views | 1.2.0 |
| @uppy/companion-client | 1.2.0 | @uppy/react | 1.2.0 |
| @uppy/companion | 1.3.0 | @uppy/redux-dev-tools | 1.2.0 |
| @uppy/core | 1.2.0 | @uppy/robodog | 1.2.0 |
| @uppy/dashboard | 1.2.0 | @uppy/status-bar | 1.2.0 |
| @uppy/drag-drop | 1.2.0 | @uppy/thumbnail-generator | 1.2.0 |
| @uppy/dropbox | 1.2.0 | @uppy/transloadit | 1.2.0 |
| @uppy/file-input | 1.2.0 | @uppy/tus | 1.3.0 |
| @uppy/form | 1.2.0 | @uppy/url | 1.2.0 |
| @uppy/golden-retriever | 1.2.0 | @uppy/utils | 1.2.0 |
| @uppy/google-drive | 1.2.0 | @uppy/webcam | 1.2.0 |
| @uppy/informer | 1.2.0 | @uppy/xhr-upload | 1.2.0 |
| @uppy/instagram | 1.2.0 | uppy | 1.3.0 |
| @uppy/locales | 1.5.0 | - | - |

- @uppy/aws-s3-multipart: Add metadata support for S3 MultiPart (#1698 / @davekiss)
- @uppy/aws-s3: Allow overriding of getResponseData() (#1647 / @eman8519)
- @uppy/aws-s3: prevent unnecessary delete multiparts request for completed files (#1650 / @twarlop)
- @uppy/companion-client: send correct versions to companion (#1694 / @ifedapoolarewaju)
- @uppy/companion, @uppy/companion-client: ⚠️send uppy-versions header to companion: please see [how to avoid errors if you are using Companion but NOT as standalone](https://github.com/transloadit/uppy/pull/1612#issuecomment-515117137) (#1612 / @ifedapoolarewaju)
- @uppy/companion: add colors to logs (#1648 / @ifedapoolarewaju)
- @uppy/companion: Change cloud in gcloud-deploy (#1729 / @kiloreux)
- @uppy/companion: change oauth access token transport method (#1668 / @ifedapoolarewaju)
- @uppy/companion: display truer error during oauth failure (#1702 /  @ifedapoolarewaju)
- @uppy/companion: don’t log uppyAuthToken (#1663 / @ifedapoolarewaju)
- @uppy/companion: don’t send error stack to client (#1649 / @ifedapoolarewaju)
- @uppy/companion: prevent logging uppyAuthToken (#1663 / @ifedapoolarewaju)
- @uppy/companion: properly load instagram username (#1651 / @ifedapoolarewaju)
- @uppy/companion: remove deprecated dropbox field (#1692 / @ifedapoolarewaju)
- @uppy/companion: return nextPagePath for drive/dropbox (#1652 / @stephentuso)
- @uppy/core: _calculateTotalProgress results in incorrectly high (1038%) progress with files that don’t have size (like from Instagram) (#1610 / @goto-bus-stop)
- @uppy/core: ⚠️ Add an option to supply logger with debug, warn and error methods: ⚠️ this switches to `console.debug` from `console.log` by default, you might need to change settings in your dev tools to see Uppy logs! (#1661 / @arturi, @goto-bus-stop, @kvz)
- @uppy/core: Added heic file type, refactor getFileType (#1734 / @arturi)
- @uppy/core: adjust ID generation to keep non-latin characters: now, non-latin characters are encoded as their charcode in base 32, so files that only differ by name in a non-latin language will generate different IDs. (#1722 / @goto-bus-stop)
- @uppy/core: Check for existing upload (#1367 / @superandrew213)
- @uppy/core: check option types early, like making sure `allowedFileTypes` is an array, in cases where JS would not be able to auto-fix via typecasting (otherwise it's BC-breaking)
- @uppy/core: Enable partial assignment of restrictions passed as options (#1654 / @janklimo)
- @uppy/core: Log versions of Uppy plugins for debugging (#1640 / @arturi)
- @uppy/core: make `meta.name` not required in addFile() (#1629 / @goto-bus-stop)
- @uppy/core: Restrictions improvements — set file.type to the one detected by Uppy, before calling onBeforeFileAdded callback, emit restriction-failed for minNumberOfFiles, too (so in uppy.upload (#1726 / @arturi)
- @uppy/dashboard: ⚠️ More design improvements: Add more button, improved focus styles, Replaced "Copy link" & "Edit" links with icons (#1574 / @nqst, @lakesare, @arturi)
- @uppy/dashboard: ⚠️ Moved all provider-views translation strings from Dashboard to Core, this eliminates a dependency of provider-views upon Dashboard (#1712/ @lakesare)
- @uppy/dashboard: add modal open and close events (#1664 / @arturi)
- @uppy/dashboard: Change select button to just say `Select 11` instead of `Select 11 files`, because there can be folders (https://github.com/transloadit/uppy/issues/1422)
- @uppy/dashboard: connected labels to inputs in FileCard.js (#1715 / @lakesare)
- @uppy/dashboard: Dashboard performance improvements (#1671 / @goto-bus-stop)
- @uppy/dashboard: Fix header bar css in ie11 (#1700 / @lakesare)
- @uppy/dashboard: Ie11 filecard preview fix (#1718 / @lakesare)
- @uppy/dashboard: Refactor FileCard component to fix loosing metadata state on re-renders (#1656 / @arturi)
- @uppy/drag-drop: make DragDrop entirely clickable (#1633 / @lakesare)
- @uppy/form: exclude own metadata, append result instead of overwriting (#1686 / @arturi)
- @uppy/locales: add Arabic, Saudi Arabia (#1673 / @HussainAlkhalifah)
- @uppy/locales: add Turkish (#1667 / @ayhankesicioglu)
- @uppy/locales: added Finnish (#1719 / @jukakoski)
- @uppy/provider-views: Add translations for aria labels in provider views (#1696 / @lakesare)
- @uppy/provider-views: Persist selected checkboxes when moving between folders (#1672 / @arturi)
- @uppy/provider-views: Select 5 files --> Select 5, because there are also folders (#1697 / @arturi)
- @uppy/robodog: allow customizing `triggerUploadOnSubmit` (#1691 / @goto-bus-stop)
- @uppy/robodog: fix `form({ modal: true })` not enabling modal options (#1690 / @goto-bus-stop)
- @uppy/robodog: use chooseFiles string like @uppy/file-input (#1669 / @goto-bus-stop)
- @uppy/status-bar: Show `total file size / total uploaded of all started` vs `total / total upload of those not complete` (#1685 / @arturi)
- @uppy/thumbnail-generator: rotate according to EXIF metadata (#1532 / @Botz)
- @uppy/transloadit: expand on resume: false reasons (afd30a43b8106d0ca79c6f95de0673b69f3edcb5 / @goto-bus-stop)
- @uppy/transloadit: reduce excessive polling (#1689 / @goto-bus-stop)
- @uppy/utils: ⚠️ prettyBytes 1000 --> 1024: we’ve decided to move prettier-bytes to @uppy/utils/lib/prettyBytes and divide by 1024 instead of 1000 to justify KB vs kB (#1732 / @arturi)
- @uppy/webcam: Allow definition of MediaRecorder mimeType (#1708 / @davekiss)
- @uppy/webcam: Change webcam file name so that it fits on one line in Dashboard (#1660 / @arturi)
- @uppy/xhr-upload: send global metadata when `bundle: true` (#1677 / @goto-bus-stop)
- @uppy/xhr-upload: Set type and name from file.meta, re-create blob (#1616 / @arturi)
- \*: Accessibility follow-up PR: make all svgs not focusable in IE11 (#1662 / @lakesare)
- \*: Added focus styles for all elements (#1701 / @lakesare)
- \*: Log error in uppy.addFile try/catch (#1680 / @arturi)
- \*: use `opts.id` as the plugin ID for all plugins, fixes #1674 (https://github.com/transloadit/uppy/commit/e6c52f7681dad5a73c85bac2c7986293eda76a85 / @goto-bus-stop)
- build: ci — use a fancy matrix (#1709 / @goto-bus-stop)
- build: deps: get rid of eslint-config-standard-preact (#1678 / @goto-bus-stop)
- build: Update webdriverio to v5 (#1675 / @goto-bus-stop)
- dashboard/providers: many-many-many accessibility improvements, introduced superfocus (#1507 / @lakesare, @arturi)
- docs: add custom plugin example (#1623 / @arturi)
- docs: document redux store wart (9948a841b7a3dac17dc0c24fb347baf5f2b2ab72 / @goto-bus-stop)
- docs: Fix docs navigation (#1717 / @larowlan)
- docs: Missing build step from readme, npm start will fail without this (#1735 / magumbo)
- website: add Community projects (#1620 / @kvz)
- website: Add signature authentication to Transloadit example on the website (#1705 / @goto-bus-stop)
- website: Add support for arguments in website’s console.log hack (@arturi / #1641)
- website: IE10: note we are stll running tests with it, but not actively supporting it (7c9b55ce2e3b7021ad60bffe94e3587231c2de6a / @arturi)
- website: Improve website transloadit example (#1659 / @arturi)
- website: make passing options to partials/docs_menu optional (6ac7f4825b9fd714b5564b7cedb21fb199f5a1e7 / @arturi)
@uppy/dashboard - made Add More always stick to the right (#1733 / @lakesare)

### 1.2.0

Released: 2019-06-07

This release fixes an issue when using Transloadit and the @uppy/form plugin. To do so, a new `metaFields` option was added to the @uppy/tus plugin.

| Package | Version | Package | Version |
|-|-|-|-|
| @uppy/companion | 1.2.0 | @uppy/transloadit | 1.1.1 |
| @uppy/locales | 1.4.0 | @uppy/tus | 1.2.0 |
| @uppy/robodog | 1.1.1 | uppy | 1.2.0 |

- @uppy/companion: ability to load secret keys from files (#1632 / @dargmuesli)
- @uppy/locales: add Japanese (#1643 / @johnmanjiro13, @s-jcs)
- @uppy/tus: add `metaFields` option (#1644 / @goto-bus-stop)

### 1.1.0

Released: 2019-06-05

| Package | Version | Package | Version |
|-|-|-|-|
| @uppy/aws-s3-multipart | 1.1.0 | @uppy/provider-views | 1.1.0 |
| @uppy/aws-s3 | 1.1.0 | @uppy/react-native | 0.1.2 |
| @uppy/companion-client | 1.1.0 | @uppy/react | 1.1.0 |
| @uppy/companion | 1.1.0 | @uppy/redux-dev-tools | 1.1.0 |
| @uppy/core | 1.1.0 | @uppy/robodog | 1.1.0 |
| @uppy/dashboard | 1.1.0 | @uppy/status-bar | 1.1.0 |
| @uppy/drag-drop | 1.1.0 | @uppy/store-default | 1.1.0 |
| @uppy/dropbox | 1.1.0 | @uppy/store-redux | 1.1.0 |
| @uppy/file-input | 1.1.0 | @uppy/thumbnail-generator | 1.1.0 |
| @uppy/form | 1.1.0 | @uppy/transloadit | 1.1.0 |
| @uppy/golden-retriever | 1.1.0 | @uppy/tus | 1.1.0 |
| @uppy/google-drive | 1.1.0 | @uppy/url | 1.1.0 |
| @uppy/informer | 1.1.0 | @uppy/utils | 1.1.0 |
| @uppy/instagram | 1.1.0 | @uppy/webcam | 1.1.0 |
| @uppy/locales | 1.3.0 | @uppy/xhr-upload | 1.1.0 |
| @uppy/progress-bar | 1.1.0 | uppy | 1.1.0 |

- @uppy/robodog: actually support specifying Dashboard options (#1504 / @goto-bus-stop)
- @uppy/aws-s3: Do not extract keys from empty `fields` (#1569 / @alexnj)
- docs: Thumbnail Generator – Update arguments in "thumbnail:generated" callback docs (#1567 / @janko)
- docs: polyfills are already included in the CDN bundle (#1576 / @arturi)
- docs: xhr-upload: Update the `upload-success` event docs (#1573 / @janko)
- build: Upgrade build dependencies: Babel to v7, Eslint to v5, Jest to v24, Typescript to v3, Postcss to v7 (#1549 / @goto-bus-stop)
- build: Update iOS version in integration tests (#1548 / @goto-bus-stop)
- build: New `uploadcdn` script (#1586 / @goto-bus-stop)
- @uppy/locales: Added Hungarian translations (#1580 / @nagyv)
- build: Fix tags for docker build (#1579 / @kiloreux)
- build: Fix npm and github security warnings (#1601 / @goto-bus-stop)
- build: New sync version (#1600 / @goto-bus-stop)
- @uppy/companion: set upload filename from metadata during uploads (#1587 / @ifedapoolarewaju)
- @uppy/dashboard: fix for file previews being partially invisible sometimes in safari (#1584 / @lakesare)
@uppy/dashboard: made added-files previews look more proportional (#1588 / @lakesare, @arturi)
- @uppy/dashboard, @uppy/drag-drop, @uppy/file-input: Fix/on before file added not called (#1597 / @lakesare, @arturi)
- @uppy/react: dashboard react component prop typings updated (#1598 / @sagar7993)
- @uppy/informer: Remove color-related code and docs (#1596 / @arturi)
- @uppy/companion: Add remote-url to emit-success, fix #1607 (#1608 / @Zyclotrop-j)
- @uppy/golden-retriever: Use this.opts instead of opts (#1618 / @arturi)
- @uppy/locales: Create sr_Latn_RS.js for Serbian (Latin, Serbia) (#1614 / @arturi)
- @uppy/locales: Support locale variants, see #1614 (f9f4b5d74b9b3fb2e24aaf935fed4d79ecae42ab / @kvz)
- @uppy/dashboard: made paste work while we're focused on buttons (#1619 / @lakesare)
- @uppy/companion: return mimetypes for dropbox files (#1599 / @ifedapoolarewaju)
- @uppy/locales: Add Portuguese (brazil) language pack (pt_BR) (#1621 / @willycamargo)
- website: fix demo not working in IE 11 (es5), add Dropbox too (07397ed88bed140cdca1f3cf19e2eaab2726bbb2 / @arturi)
- docs: examples: mention that you need to install & bootstrap  (513ba53c378766e2d1e9c2885fd0311184b67c1d / @goto-bus-stop)
- docs: Fix error in documentation of AWS S3 Multipart::prepareUploadPart(file, partData) (c4e739b90a06499918f737c6cdcdfd9b413c69b2 / @kvz, @mattes3)
- docs: Explain how to not send any meta fields with xhr-upload (#1617 / @arturi)
- @uppy/core: use `uploadStarted: null` instead of false (#1628 / @goto-bus-stop)
- @uppy/utils - made getDroppedFiles.js work for IE11, fixes #1622 (#1630 / @lakesare)
- @uppy/provider-views: make trailing slash optional when validating auth origin (#1589 / @ifedapoolarewaju)
- @uppy/drag-drop: Feature/replace dnd in drag drop package (#1565 / @lakesare)

### 1.0.2

Released: 2019-05-17

| Package | Version | Package | Version |
|-|-|-|-|
| @uppy/aws-s3-multipart | 1.0.2 | @uppy/progress-bar | 1.0.2 |
| @uppy/aws-s3 | 1.0.2 | @uppy/provider-views | 1.0.2 |
| @uppy/companion | 1.0.2 | @uppy/react | 1.0.2 |
| @uppy/core | 1.0.2 | @uppy/redux-dev-tools | 1.0.2 |
| @uppy/dashboard | 1.0.2 | @uppy/robodog | 1.0.2 |
| @uppy/drag-drop | 1.0.2 | @uppy/status-bar | 1.0.2 |
| @uppy/dropbox | 1.0.2 | @uppy/thumbnail-generator | 1.0.2 |
| @uppy/file-input | 1.0.2 | @uppy/transloadit | 1.0.2 |
| @uppy/form | 1.0.2 | @uppy/tus | 1.0.2 |
| @uppy/golden-retriever | 1.0.2 | @uppy/url | 1.0.2 |
| @uppy/google-drive | 1.0.2 | @uppy/utils | 1.0.2 |
| @uppy/informer | 1.0.2 | @uppy/webcam | 1.0.2 |
| @uppy/instagram | 1.0.2 | @uppy/xhr-upload | 1.0.2 |
| @uppy/locales | 1.2.0 | uppy | 1.0.2 |

- @uppy/companion, @uppy/provider-views: ⚠️Send version header: This fix restores backwards-compatibility with Uppy Client ^1.0.0, by introducing `uppyVersions` param (in the future also an `uppy-versions` header). If this param is present, the authentication token is sent in a new way, as a string, otherwise it’s sent the old way, as JSON object (incompatible with IE). Please use @uppy/companion@1.0.2 for backwards-compatibility, @uppy/companion@1.0.1 is deprecated (#1564 / @ifedapoolarewaju)
- @uppy/core: mimeTypes.js - added pdf file type (#1558 / @lakesare)
- @uppy/locales: Add zh_TW translation (#1562 / @green-mike)
- companion: remove deprecated "authorized" endpoint (33add61b613c5fc38c7cbace2f140c97dedc8b73 / @ifedapoolarewaju)
- companion: remove fallback `UPPYSERVER_*` env options (bf2220ab9f95a0794b8e46fe6ff50af9e4b955d9 / @ifedapoolarewaju)
- docs: add docs on locales — how to use from NPM and CDN, auto-generated list of languages that are supported already, invitation to add more (#1553 / @arturi, @kvz)
- docs: document Companions Auth and Token mechanism (#1540 / @ifedapoolarewaju)
- docs: update AWS S3 Multipart documentation wrt CORS settings (#1539 / @manuelkiessling)
- website: cleanup (#1536 / @nqst)
- website: output console logs in order (#1547 / @goto-bus-stop)

### 1.0.1

Released: 2019-05-08

| Package | Version | Package | Version |
|-|-|-|-|
| @uppy/aws-s3-multipart | 1.0.1 | @uppy/progress-bar | 1.0.1 |
| @uppy/aws-s3 | 1.0.1 | @uppy/provider-views | 1.0.1 |
| @uppy/companion-client | 1.0.1 | @uppy/react-native | 0.1.1 |
| @uppy/companion | 1.0.1 | @uppy/react | 1.0.1 |
| @uppy/core | 1.0.1 | @uppy/redux-dev-tools | 1.0.1 |
| @uppy/dashboard | 1.0.1 | @uppy/robodog | 1.0.1 |
| @uppy/drag-drop | 1.0.1 | @uppy/status-bar | 1.0.1 |
| @uppy/dropbox | 1.0.1 | @uppy/thumbnail-generator | 1.0.1 |
| @uppy/file-input | 1.0.1 | @uppy/transloadit | 1.0.1 |
| @uppy/form | 1.0.1 | @uppy/tus | 1.0.1 |
| @uppy/golden-retriever | 1.0.1 | @uppy/url | 1.0.1 |
| @uppy/google-drive | 1.0.1 | @uppy/utils | 0.30.6 |
| @uppy/informer | 1.0.1 | @uppy/webcam | 1.0.1 |
| @uppy/instagram | 1.0.1 | @uppy/xhr-upload | 1.0.1 |
| @uppy/locales | 1.1.0 | uppy | 1.0.1 |

⚠️ `@uppy/companion@1.0.1` from this release has been deprecated, because it accidentally broke backwards-compatibility with Uppy Client `^1.0.0`. It is now fixed in `@uppy/companion@1.0.2`, please update. See https://github.com/transloadit/uppy/pull/1564 for details. Sorry about the trouble!

This includes some important fixes for webpack, create-react-app, and Internet Explorer support, as well as a bunch of new languages! :sparkles:

- pin preact to v8.2.9, fixes build problems with webpack and create-react-app (#1513 / @goto-bus-stop)
- @uppy/companion, @uppy/companion-client: pass token through postMessage as JSON, fixes #1424 (@serverdevil, @goto-bus-stop)
- @uppy/react: add thumbnailWidth prop type for Dashboard components, fixes #1524 (@goto-bus-stop)
- @uppy/status-bar: hide seconds if ETA more than 1 hour (#1501 / @Tiarhai)
- @uppy/locales: Add `es_ES` translation (#1502 / @jorgeepc)
- @uppy/locales: Add `zh_CN` translation (#1503 / @Quorafind)
- @uppy/locales: Add `fa_IR` translation (#1514 / @hrsh)
- @uppy/locales: Add `it_IT` translation (#1516 / @tinny77)

### 1.0.0

Released: 2019-04-25

| Package | Version | Package | Version |
|-|-|-|-|
| @uppy/aws-s3-multipart | 1.0.0 | @uppy/locales | 1.0.0 |
| @uppy/aws-s3 | 1.0.0 | @uppy/progress-bar | 1.0.0 |
| @uppy/companion-client | 1.0.0 | @uppy/provider-views | 1.0.0 |
| @uppy/companion | 1.0.0 | @uppy/react | 1.0.0 |
| @uppy/core | 1.0.0 | @uppy/redux-dev-tools | 1.0.0 |
| @uppy/dashboard | 1.0.0 | @uppy/robodog | 1.0.0 |
| @uppy/drag-drop | 1.0.0 | @uppy/status-bar | 1.0.0 |
| @uppy/dropbox | 1.0.0 | @uppy/thumbnail-generator | 1.0.0 |
| @uppy/file-input | 1.0.0 | @uppy/transloadit | 1.0.0 |
| @uppy/form | 1.0.0 | @uppy/tus | 1.0.0 |
| @uppy/golden-retriever | 1.0.0 | @uppy/url | 1.0.0 |
| @uppy/google-drive | 1.0.0 | @uppy/webcam | 1.0.0 |
| @uppy/informer | 1.0.0 | @uppy/xhr-upload | 1.0.0 |
| @uppy/instagram | 1.0.0 | uppy | 1.0.0 |

- @uppy/companion-client: Don’t show informer for an auth error for now (#1478 / @arturi)
- @uppy/companion: Disable Tus parallel upload/download to solve pause/resume issues, until we figure out a better solution — (#1497 / @ifedapoolarewaju)
- @uppy/companion: detect bytes upload mismatch for multipart uploads (#1470 / @ifedapoolarewaju)
- @uppy/locales: Add Dutch locale (nl_NL) (#1462 / @clerx)
- @uppy/locales: Add French language pack (#1481 / @kiloreux)
- @uppy/locales: Add German language pack (#1475 / @tim-kos)
- @uppy/locales: Add Russian language pack (ru_RU), make more strings translatable (#1467 / @arturi)
- @uppy/react-native: Add custom file reader example for tus: this example uses expo-file-system, which does in reading file chunks for the case of ios. However, for the case of android, it seems to read the entire file. Publishing this example merely as a PoC so that other users can create their own fileReaders based on this example (#1489 / @ifedapoolarewaju)
- @uppy/robodog: Add support for submitOnSuccess option (#1491 / @tim-kos)
- @uppy/transloadit: Add assembly status property to assembly errors (#1488 / @goto-bus-stop)
- @uppy/transloadit: Add connection error reporting (#1484 / @goto-bus-stop)
- @uppy/tus: update tus-js-client to 1.8.0-0(057fb6200d9a7c6af452c5a79870fa74e362ec2c / @ifedapoolarewaju)
- @uppy/xhr-upload: Add filename to FormData with `bundle: true` (#1487 / @goto-bus-stop)
- @uppy/companion: investigate 423 and 500 issues with React Native + Url plugin when pause/resuming an upload (@ifedapoolarewaju)
- docs: Add basic @uppy/react-native docs (#1494 / @arturi)
- docs: Add docs for Thumbnail Generator plugin (#1468 / @arturi)
- website: New website re-design by Alex (#1483 / @nqst, @arturi)

### 0.30.5

Released: 2019-04-19

| Package | Version | Package | Version |
|-|-|-|-|
| @uppy/aws-s3-multipart | 0.30.5 | @uppy/progress-bar | 0.30.5 |
| @uppy/aws-s3 | 0.30.5 | @uppy/provider-views | 0.30.5 |
| @uppy/companion-client | 0.28.5 | @uppy/react-native | 0.0.3 |
| @uppy/companion | 0.17.5 | @uppy/react | 0.30.5 |
| @uppy/core | 0.30.5 | @uppy/redux-dev-tools | 0.30.5 |
| @uppy/dashboard | 0.30.5 | @uppy/robodog | 0.30.5 |
| @uppy/drag-drop | 0.30.5 | @uppy/status-bar | 0.30.5 |
| @uppy/dropbox | 0.30.5 | @uppy/thumbnail-generator | 0.30.5 |
| @uppy/file-input | 0.30.5 | @uppy/transloadit | 0.30.5 |
| @uppy/form | 0.30.5 | @uppy/tus | 0.30.5 |
| @uppy/golden-retriever | 0.30.5 | @uppy/url | 0.30.5 |
| @uppy/google-drive | 0.30.5 | @uppy/utils | 0.30.5 |
| @uppy/informer | 0.30.5 | @uppy/webcam | 0.30.5 |
| @uppy/instagram | 0.30.5 | @uppy/xhr-upload | 0.30.5 |
| @uppy/locales | 0.30.5 | uppy | 0.30.5 |

- @uppy/companion-client: ⚠️ breaking: rename serverUrl to companionUrl and serverPattern to companionAllowedHosts (#1446 / @ifedapoolarewaju)
- @uppy/companion-client: Issue a warning if an outdated `serverUrl` or `serverPattern` option is used (#1459 / @arturi)
- @uppy/companion: ⚠️ breaking: send illusive upload progress when multipart downloads are on (#1454 / @ifedapoolarewaju)
- @uppy/companion: Fix serverless example (#1408 / @kiloreux)
- @uppy/core: fire a `restriction-failed` event when restriction-failed (#1436 / @allenfantasy)
- @uppy/core: fix logging objects (#1451 / @goto-bus-stop)
- @uppy/core: Remove console.dir (#1411 / @arturi)
- @uppy/dashboard: ⚠️ breaking: Improve drag to upload state: This uncovered a few drag-drop issues we have, it comes down to us needing something other than the drag-drop library (#1440 / @lakesare, @nqst)
- @uppy/dashboard: ⚠️ breaking: new `getDroppedFiles` module that is an improvement over `drag-drop` we’ve been using (#1440 / @lakesare)
- @uppy/dashboard: Design facelift — round 2: various improvements and fixes to the Dashboard UI (#1452 / @nqst)
- @uppy/dashboard: Design facelift: various improvements and fixes to the Dashboard UI (#1442 / @nqst)
- @uppy/locales: Default locale for all plugins (#1443 / @arturi, @kvz)
- @uppy/react-native: Basic React Native support (#988 / @arturi, @ifedapoolarewaju, @kvz)
- @uppy/robodog: add Dashboard API (#1450 / @goto-bus-stop)
- @uppy/transloadit: Support assembly cancellation (#1431 / @goto-bus-stop)
- @uppy/tus: ⚠️ breaking: will depend on ifedapoolarewaju’s fork for now, so it’s in sync with @uppy/companion and Lerna doesn’t have conflicts (11cb6504012655883ccfa202b5add55529152728 / @ifedapoolarewaju)
- @uppy/tus: fix cannot start more uploads after cancel (#1429 / @ap--)
- @uppy/website: Remove Plugins subsection, create Contributing subsection (#1435 / @kvz)
- examples: Added node-xhr, php-xhr, python-xhr (#1389 / @samuelayo, @arturi)
- website: New doc menu structure (#1405 / @kvz)

### 0.30.4

Released: 2019-04-04

| Package | Version | Package | Version |
|-|-|-|-|
| @uppy/aws-s3-multipart | 0.30.4 | @uppy/progress-bar | 0.30.4 |
| @uppy/aws-s3 | 0.30.4 | @uppy/provider-views | 0.30.4 |
| @uppy/companion-client | 0.28.4 | @uppy/react | 0.30.4 |
| @uppy/companion | 0.17.4 | @uppy/redux-dev-tools | 0.30.4 |
| @uppy/core | 0.30.4 | @uppy/robodog | 0.30.4 |
| @uppy/dashboard | 0.30.4 | @uppy/status-bar | 0.30.4 |
| @uppy/drag-drop | 0.30.4 | @uppy/thumbnail-generator | 0.30.4 |
| @uppy/dropbox | 0.30.4 | @uppy/transloadit | 0.30.4 |
| @uppy/file-input | 0.30.4 | @uppy/tus | 0.30.4 |
| @uppy/form | 0.30.4 | @uppy/url | 0.30.4 |
| @uppy/golden-retriever | 0.30.4 | @uppy/utils | 0.30.4 |
| @uppy/google-drive | 0.30.4 | @uppy/webcam | 0.30.4 |
| @uppy/informer | 0.30.4 | @uppy/xhr-upload | 0.30.4 |
| @uppy/instagram | 0.30.4 | uppy | 0.30.4 |

- build: ⚠️ remove !important (postcss-safe-important) (#1344 / @arturi)
- @uppy/core: un-hardcode concat in `youCanOnlyUploadFileTypes` locale: In some languages, it probably doesn't make much sense to put the list
of allowed file types at the end. The list of mime types/extensions may not be desired at all, so now you can omit %{types} to not show it. (#1374 / @goto-bus-stop)
- @uppy/core: ⚠️ YMPT™: Yet More Progress Tweaks — #1093 accidentally omitted file size reporting for GDrive/Dropbox uploads, this adds it back.
Unsized files (like instagram photos) now are stored with size: null instead of 0 (#1376 / @goto-bus-stop)
- @uppy/core: make allowedFileTypes extensions case insensitive (#1341 / @goto-bus-stop)
- @uppy/companion: ⚠️ fix instagram hanging uploads (#1274 / @ifedapoolarewaju)
- @uppy/companion-client: remove the use of window.location for React Native support (#1393 / @ifedapoolarewaju)
- typescript: ⚠️ fix uppy package use with allowSyntheticImports: false (#1396 / @goto-bus-stop)
- @uppy/core: ⚠️ remove console.dir, since it’s probably unnessesary now and not supported in React Native (@arturi / a4f94a8d6b475657837f7c51dfb0670cc77fc3de)
- @uppy/xhr-upload: allow customized option to set upload status (#1360 / @Mactaivsh)
- @uppy/dashboard: fix icons jiggling on hover in safari (#1410 / @lakesare)
- @uppy/dashboard: the list items are now even out (#1398 / @lakesare)
- @uppy/dashboard: remove jumpiness (mobile --> desktop) when uppy loads (#1383 / @lakesare)
- @uppy/dashboard: Protect some more styles from bleeding (#1362 / @arturi)
- build: Refactor npm scripts, clean up unused ones (#1392 / @kvz, @arturi)
- build: Speed up website deploys (73f89f08d9dde9e096285a952528976a69d923cf / @kvz)
- @uppy/xhr-upload: ⚠️ load CompanionClient appropriately (c1abfea33d0c3e80809814c1048b156028c8fcf9 / @ifedapoolarewaju)
- @uppy/companion: ⚠️ send null when download is complete (@ifedapoolarewaju / de04c7978c6713995cbf1717f6ca7ffd292cdeb1)
- @uppy/companion: overwrite bytestotal for only tus uploads (d9ec8d28f4c97da4c0dcb46fbf5804a0ee484eeb / @ifedapoolarewaju)
- @uppy/companion: install git so we can fetch tus-js-client fork (#1404 / @goto-bus-stop)
- @uppy/companion-client: ⚠️ return 401 for invalid access token (#1298 / @ifedapoolarewaju)
- @uppy/companion-client: ⚠️ add asyn wrapper around token storage (#1369 / @ifedapoolarewaju)
- @uppy/companion: Updated the callback URIs to reflect their correct location (#1366 / @HughbertD)
- @uppy/companion: do not use Uploader instance if options validation failed #1354
- @uppy/status-bar: fix StatusBar error tooltip positioning (f83b4b06d958a1f7e78885a61b645c3371feb1ae / @arturi)
- @uppy/google-drive Show thumbnails instead of a generic icon in Google Drive (#1363 / @arturi)
- @uppy/dropbox: HTTP-header-safe JSON for dropbox (#1371 / @yonahforst)
- @uppy/informer: made the tooltip not overflow the uppy container (#1382 / @lakesare)
- @uppy/aws-s3-multipart: for remote aws-s3 uploads (#1350 / @ifedapoolarewaju)
- examples: use template + demo key for transloadit-textarea example (#1375 / @goto-bus-stop)
- website: add markdown snippets example (#1379 / @arturi)
- website: provide simple framework for doing blog post series (#1373 / @kvz)
- locales: Remove outdated locales for now (#1355 / @arturi)
- @uppy/thumbnail-generator: do not export tainted canvas, fixes #1321 (#1343 / @goto-bus-stop)
- @uppy/companion: replace text only when text is valid (985fd62ed6017ea3786eefd2c222caeb26d7998e / @ifedapoolarewaju)

### 0.30.3

Released: 2019-03-08

| Package | Version | Package | Version |
|-|-|-|-|
| @uppy/aws-s3-multipart | 0.30.3 | @uppy/provider-views | 0.30.3 |
| @uppy/aws-s3 | 0.30.3 | @uppy/react | 0.30.3 |
| @uppy/companion-client | 0.28.3 | @uppy/redux-dev-tools | 0.30.3 |
| @uppy/companion | 0.17.3 | @uppy/robodog | 0.30.3 |
| @uppy/core | 0.30.3 | @uppy/status-bar | 0.30.3 |
| @uppy/dashboard | 0.30.3 | @uppy/store-default | 0.28.3 |
| @uppy/drag-drop | 0.30.3 | @uppy/store-redux | 0.28.3 |
| @uppy/dropbox | 0.30.3 | @uppy/thumbnail-generator | 0.30.3 |
| @uppy/file-input | 0.30.3 | @uppy/transloadit | 0.30.3 |
| @uppy/form | 0.30.3 | @uppy/tus | 0.30.3 |
| @uppy/golden-retriever | 0.30.3 | @uppy/url | 0.30.3 |
| @uppy/google-drive | 0.30.3 | @uppy/utils | 0.30.3 |
| @uppy/informer | 0.30.3 | @uppy/webcam | 0.30.3 |
| @uppy/instagram | 0.30.3 | @uppy/xhr-upload | 0.30.3 |
| @uppy/progress-bar | 0.30.3 | uppy | 0.30.3 |

- @uppy/dashboard: Dashboard a11y improvements: trap focus in the active panel only (#1272 / @arturi)
- @uppy/companion: Make providers support react native (#1286 / @ifedapoolarewaju)
- @uppy/xhr-upload: Reject cancelled uploads (#1316 / @arturi)
- @uppy/aws-s3: Avoid throwing error when file has been removed (#1318 / @craigjennings11)
- @uppy/companion: Remove resources requirements for companion (#1311 / @kiloreux)
- @uppy/webcam: Don’t show Smile! if countdown is false (#1324 / @arturi)
- docs: update webpack homepage URLs, update Robodog readme (#1323 / @goto-bus-stop)

### 0.30.1 - 0.30.2

| Package | Version | Package | Version |
|-|-|-|-|
| @uppy/aws-s3-multipart | 0.30.2 | @uppy/provider-views | 0.30.2 |
| @uppy/aws-s3 | 0.30.2 | @uppy/react | 0.30.2 |
| @uppy/companion-client | 0.28.2 | @uppy/redux-dev-tools | 0.30.2 |
| @uppy/companion | 0.17.2 | @uppy/robodog | 0.30.2 |
| @uppy/core | 0.30.2 | @uppy/status-bar | 0.30.2 |
| @uppy/dashboard | 0.30.2 | @uppy/store-default | 0.28.2 |
| @uppy/drag-drop | 0.30.2 | @uppy/store-redux | 0.28.2 |
| @uppy/dropbox | 0.30.2 | @uppy/thumbnail-generator | 0.30.2 |
| @uppy/file-input | 0.30.2 | @uppy/transloadit | 0.30.2 |
| @uppy/form | 0.30.2 | @uppy/tus | 0.30.2 |
| @uppy/golden-retriever | 0.30.2 | @uppy/url | 0.30.2 |
| @uppy/google-drive | 0.30.2 | @uppy/utils | 0.30.2 |
| @uppy/informer | 0.30.2 | @uppy/webcam | 0.30.2 |
| @uppy/instagram | 0.30.2 | @uppy/xhr-upload | 0.30.2 |
| @uppy/progress-bar | 0.30.2 | uppy | 0.30.2 |

- @uppy/robodog: Add Robodog to CDN (#1304 / @kvz, @arturi)

### 0.30.0

- @uppy/robodog: 📣⚠️Add Robodog — Transloadit browser SDK (#1135 / @goto-bus-stop)
- @uppy/core: Set response in Core rather than in upload plugins (#1138 / @arturi)
- @uppy/core: Don’t emit a complete event if an upload has been canceled (#1271 / @arturi)
- @uppy/companion: Support redis option (auth_pass, etc...) (#1215 / @tranvansang)
- @uppy/companion: sanitize text before adding to html (f77a102 / @ifedapoolarewaju)
- @uppy/dashboard: Update pause-resume-cancel icons (#1241 / @arturi, @nqst)
- @uppy/dashboard: Fix issues with multiple modals (#1258 / @goto-bus-stop, @arturi)
- @uppy/dashboard: Dashboard ui fixes: fix icon animation jiggling, inherit font, allow overriding outline, fix breadcrumbs, bug with x button being stuck, fix an issue with long note margin on mobile (#1279 / @arturi)
- @uppy/provider-views: update instagram nextPagePath after every fetch  (25e31e5 / @ifedapoolarewaju)
- @uppy/react: Allow changing instance in `uppy` prop (#1247 / @goto-bus-stop)
- @uppy/react: Typescript: Make DashboardModal.target prop optional (#1254 / @mattes3)
- @uppy/aws-s3: Use user provided filename / type for uploaded object, fixes #1238 (#1257 / @goto-bus-stop)
- @uppy/tus: Update to tus-js-client@1.6.0 with React Native support (#1250 / @arturi)
- build: Improve dev npm script: Use Parcel for bundled example, re-build lib automatically, don’t open browser and no ghosts mode, start companion when developing (but there’s optional npm run dev:no-companion) (#1280 / @arturi)

### 0.29.1

| Package | Version | Package | Version |
|-|-|-|-|
| @uppy/aws-s3-multipart | 0.29.1 | @uppy/provider-views | 0.29.1 |
| @uppy/aws-s3 | 0.29.1 | @uppy/react | 0.29.1 |
| @uppy/companion-client | 0.27.3 | @uppy/redux-dev-tools | 0.29.1 |
| @uppy/companion | 0.16.1 | @uppy/status-bar | 0.29.1 |
| @uppy/core | 0.29.1 | @uppy/store-default | 0.27.1 |
| @uppy/dashboard | 0.29.1 | @uppy/store-redux | 0.27.1 |
| @uppy/drag-drop | 0.29.1 | @uppy/thumbnail-generator | 0.29.1 |
| @uppy/dropbox | 0.29.1 | @uppy/transloadit | 0.29.1 |
| @uppy/file-input | 0.29.1 | @uppy/tus | 0.29.1 |
| @uppy/form | 0.29.1 | @uppy/url | 0.29.1 |
| @uppy/golden-retriever | 0.29.1 | @uppy/utils | 0.29.1 |
| @uppy/google-drive | 0.29.1 | @uppy/webcam | 0.29.1 |
| @uppy/informer | 0.29.1 | @uppy/xhr-upload | 0.29.1 |
| @uppy/instagram | 0.29.1 | uppy | 0.29.1 |
| @uppy/progress-bar | 0.29.1 | - | - |

- @uppy/react: ⚠️ Make Uppy’s React components usable from Typescript (#1131 / @mattes3)
- build: ⚠️ CJSify @uppy/core typings + add more typings tests (#1194 / @goto-bus-stop)
- build: ⚠️ Added Promise and Fetch polyfills to uppy bundle (#1187 / @arturi)
- build: ⚠️ Only rebuild changed files with `npm run build:lib` (#1237 / @goto-bus-stop)
- build: ⚠️ Remove jsnext:main since it’s been deprecated https://github.com/stereobooster/package.json#jsnextmain (#1242 / @arturi)
- @uppy/companion: ⚠️ Fix: return next page path for ig only when posts exist (e5a2694a2d95e1923dd2ca515e7d37132a5828ba / @ifedapoolarewaju)
- @uppy/status-bar: Account for MS Edge’s missing progress updates, fixes #945. Previously, upload progress would be stuck at 0% until everything is finished. With this patch, in the affected MS Edge versions, the status bar is transformed into an “indeterminate” progress state (#1184 / @goto-bus-stop)
- @uppy/dashboard: Log error if `trigger` is not found (#1217 / @goto-bus-stop)
- @uppy/xhr-upload: Fix `responseType` in IE 11, fixes #1228: The same restriction applies to responseType as to withCredentials. Both must be set after the open() call in Internet Explorer. (#1231 / @goto-bus-stop)
- @uppy/xhr-upload: Postpone timeout countdown until upload has started (i.e. has left browser concurrency queue (fixes #1190) (#1195 / @davilima6)
- website: Add polyfills to website examples that do not use prebundled uppy.js (#1229 / @goto-bus-stop)
- docs: Add privacy policy (#1196 / @arturi)
- docs: Update aws-s3.md wrt S3 public access settings (#1236 / @manuelkiessling)
- @uppy/companion: deprecate deprecate debugLogger (8f9946346904217e714e256db06b759cc3bb66b0 / @ifedapoolarewaju)
- @uppy/companion: Update morgan dependency, fixes #1227 (#1232 / @goto-bus-stop)

### 0.29.0

| Package | Version | Package | Version |
|-|-|-|-|
| @uppy/aws-s3-multipart | 0.29.0 | @uppy/progress-bar | 0.29.0 |
| @uppy/aws-s3 | 0.29.0 | @uppy/provider-views | 0.29.0 |
| @uppy/companion | 0.16.0 | @uppy/react | 0.29.0 |
| @uppy/core | 0.29.0 | @uppy/redux-dev-tools | 0.29.0 |
| @uppy/dashboard | 0.29.0 | @uppy/status-bar | 0.29.0 |
| @uppy/drag-drop | 0.29.0 | @uppy/thumbnail-generator | 0.29.0 |
| @uppy/dropbox | 0.29.0 | @uppy/transloadit | 0.29.0 |
| @uppy/file-input | 0.29.0 | @uppy/tus | 0.29.0 |
| @uppy/form | 0.29.0 | @uppy/url | 0.29.0 |
| @uppy/golden-retriever | 0.29.0 | @uppy/utils | 0.29.0 |
| @uppy/google-drive | 0.29.0 | @uppy/webcam | 0.29.0 |
| @uppy/informer | 0.29.0 | @uppy/xhr-upload | 0.29.0 |
| @uppy/instagram | 0.29.0 | uppy | 0.29.0 |

- @uppy/core: ⚠️ **breaking** Separate Core and Plugin styles — @uppy/core styles and plugins (@uppy/webcam, for example) now have to be included separately (#1167 / @arturi)
- @uppy/core: Don't pass removed file IDs to next upload step, fixes (#1148 / @goto-bus-stop)
- @uppy/core: Fixed getFileType() when passed a file with an upper case extension (#1169 / @jderrough)
- @uppy/xhr-upload: Add `responseType` option — allows configuring the XMLHttpRequest `.responseType` value (#1150 / @goto-bus-stop)
- @uppy/companion: Use `createCipheriv` instead of deprecated `createCipher` (#1149 / @goto-bus-stop)
- @uppy/companion: Store Provider instances on `this.provider` instead of `this[this.id]` (@goto-bus-stop / #1174)
- @uppy/companion: Pin grant to known stable version (@ifedapoolarewaju / #1165)
- @uppy/companion: Fix — socket does not handle server.path option (#1142 / @tranvansang)
- @uppy/status-bar: Use file sizes for progress calculations (#1153 / @goto-bus-stop)
- @uppy/webcam: Fix a bug with Webcam video overflowing its container (68730f8a1bf731898d46883e00fed937d3ab54ab / @arturi)
- docs: Add `triggerUploadOnSubmit` to Form docs, add docs about options of hiding upload/pause/resume/cancel buttons; talk about bundler-less polyfill use (@goto-bus-stop, @arturi)
- @uppy/dashboard: Better center pause/resume/cancel icons (@arturi / 5112ecf1f48bec9c67309244120fce5f005241ce)
- @uppy/react: Allow Dashboard props width and height to accept a string for 100% (#1129 / craigcbrunner)
- Added note about uppy bundle polyfils in uppy readme.md (@goto-bus-stop)

### 0.28.0

| Package | Version | Package | Version |
|-|-|-|-|
| uppy | 0.28.0 | @uppy/xhr-upload | 0.28.0 |
| @uppy/core | 0.28.0 | @uppy/react | 0.28.0 |
| @uppy/dashboard | 0.28.0 | @uppy/transloadit | 0.28.0 |
| @uppy/dropbox | 0.28.0 | @uppy/tus | 0.28.0 |
| @uppy/form | 0.28.0 | @uppy/url | 0.28.0 |
| @uppy/informer | 0.28.0 | @uppy/webcam | 0.28.0 |
| @uppy/utils | 0.28.0 | @uppy/url | 0.28.0 |
| @uppy/thumbnail-generator | 0.28.0 | @uppy/status-bar | 0.28.0 |
| @uppy/redux-dev-tools | 0.28.0 | @uppy/react | 0.28.0 |
| @uppy/provider-views | 0.28.0 | @uppy/progress-bar | 0.28.0 |
| @uppy/instagram | 0.28.0 | @uppy/informer | 0.28.0 |
| @uppy/google-drive | 0.28.0 | @uppy/golden-retriever | 0.28.0 |
| @uppy/form | 0.28.0 | @uppy/file-input | 0.28.0 |
| @uppy/dropbox | 0.28.0 | @uppy/drag-drop | 0.28.0 |
| @uppy/dashboard | 0.28.0 | @uppy/companion | 0.15.0 |
| @uppy/aws-s3 | 0.28.0 | @uppy/aws-s3-multipart | 0.28.0 |

- @uppy/core: bring back i18n locale packs (#1114 / @goto-bus-stop, @arturi)
- @uppy/companion: option validation (can use https://npm.im/ajv + JSON schema)
- @uppy/companion: Remove duplicate typescript dependency (#1119 / @goto-bus-stop)
- @uppy/companion: ⚠️ **breaking** Migrate provider adapter to Companion: saves 5KB on the frontend, all heavy lifting moved to the server side (#1093 / @ifedapoolarewaju)
- @uppy/core: single-use Uppy instance: adds an `allowMultipleUploads` option to @uppy/core. If set to false, uppy.upload() can only be called once. Afterward, no new files can be added and no new uploads can be started. This is intended to serve the `<form>`-like use case. (#1064 / @goto-bus-stop)
- @uppy/dashboard: Auto close after finish using `closeAfterFinish: true` (#1106 / @goto-bus-stop)
- @uppy/dashboard: call `hideAllPanels` after a file is added in Dashboard, instead of `toggleAddFilesPanel(false)` that didn’t hide some panels
- @uppy/status-bar: ⚠️ **breaking** Add spinner, pause/resume as small round buttons, different color for encoding; Added separate options for hiding pause/resume and cancel button; Added more statuses to the Dashboard, like “Upload complete”, “Upload paused” and “Uploading 5 files” (#1097 / @arturi)
- @uppy/url: add end2end test for Url plugin (#1120 / @ifedapoolarewaju)
- @uppy/transloadit: add end2end test for @uppy/transloadit (#1086 / @arturi)
- @uppy/thumbnail-generator: Add thumbnail generation integration test (#970 / @goto-bus-stop)
- @uppy/thumbnail-generator: Allow to constrain thumbnail height, fixes #979 (@richartkeil / #1096)
- @uppy/thumbnail-generator: Fix JPG previews on Edge (#1092 / @goto-bus-stop)
- @uppy/aws-s3: use RequestClient, it contains the Uppy Companion specific stuff, so we don't have to think about that when working on the S3 plugin. (#1091 / @goto-bus-stop)
- @uppy/transloadit: Add `COMPANION_PATTERN` constant (#1104 / @goto-bus-stop)
- @uppy/transloadit: Error tweaks (#1103 / @goto-bus-stop)
- @uppy/webcam: Fix getting data from Webcam recording if mime type includes codec metadata (#1094 / @goto-bus-stop)
- @uppy/core: remove upload-cancel event, file-removed should be enough (#1069 / @arutri)
- meta: document events, deprecate unused (#1069 / @arturi)
- meta: New demo video/gif and website frontpage code sample (#1099 / @arturi)
- meta: Update react.md (#1110 / @asmt3)
- meta: Add missing addMoreFiles string to locale (#1111 / @FWirtz)
- meta: Release script improvements: generate nicer releases and a nicer commit history. (#1122 / @goto-bus-stop)
- meta: Add release documentation. eg: test on transloadit website, check examples on the uppy.io website (@goto-bus-stop)

### 0.27.5

Released: 2018-09-27

| Package | Version | Package | Version |
|-|-|-|-|
| uppy | 0.27.5 | @uppy/instagram | 0.27.5 |
| @uppy/core | 0.27.3 | @uppy/react | 0.27.5 |
| @uppy/dashboard | 0.27.5 | @uppy/transloadit | 0.27.5 |
| @uppy/dropbox | 0.27.4 | @uppy/tus | 0.27.5 |
| @uppy/form | 0.27.4 | @uppy/url | 0.27.5 |
| @uppy/informer | 0.27.4 | @uppy/webcam | 0.27.4 |

- core: Add `onMount()` and `this.parent` to Plugin (#1062 / @arturi)
- core: Call `removeFile` on each file when doing `cancelAll` (#1058 / @arturi)
- dashboard: Fixing “ResizeObserver is not a constructor”, issue #1070, by doing `require('resize-observer-polyfill').default || require('resize-observer-polyfill')` (#1078 / @yoldar, @arturi, @goto-bus-stop)
- dashboard: Only show the plus button if `props.totalFileCount < props.maxNumberOfFiles` (#1063 / @arturi)
- status-bar: use `uppy-Root` in Status Bar when it’s mounted in DOM (#1081 / @arturi)
- docs: added `uppy.off()` info (#1077 / @dviry)
- docs: quick start guide, add simple HTML page snippet with Uppy https://community.transloadit.com/t/quick-start-guide-would-be-really-helpful/14605 (#1068 / @arturi)

### 0.27.4

Released: 2018-09-18

New versions in this release:

| Package | Version | Package | Version |
|-|-|-|-|
| uppy | 0.27.4 | @uppy/instagram | 0.27.4 |
| @uppy/companion | 0.14.4 | @uppy/react | 0.27.4 |
| @uppy/core | 0.27.2 | @uppy/transloadit | 0.27.4 |
| @uppy/dashboard | 0.27.4 | @uppy/tus | 0.27.4 |
| @uppy/dropbox | 0.27.3 | @uppy/url | 0.27.4 |
| @uppy/form | 0.27.3 | @uppy/webcam | 0.27.3 |
| @uppy/informer | 0.27.3 | - | - |

Changes:

- build: Add initial version table script (@goto-bus-stop)
- build: Add more checks to release script (#1050 / @goto-bus-stop)
- build: start companion once in tests (#1052 / @ifedapoolarewaju)
- buid: set companion config values when running test (@ifedapoolarewaju)
- @uppy/core: Note that the `<script>` tag should come at the bottom of the page (#1043 / @arturi)
- @uppy/dashboard: Add paddings and remove outline-offset for tab buttons so that the outline is visible (26037ac145111d3c636a63840bb4daa61304bae5 / @arturi)
- @uppy/dashboard: Replace updateDashboardElWidth with ResizeObserver (using resize-observer-polyfill) (#1053 / @arturi)
- @uppy/dashboard: Add showSelectedFiles option (#1055 / @arturi)
- @uppy/dashboard: Fix incorrect title (tooltip) message on file preview by refactoring (#1056 / @arturi)
- @uppy/companion: Google Drive: Support Team Drives (#978 / @pauln)
- @uppy/companion: Provider integration test fixes #(1013 / @goto-bus-stop)
- @uppy/companion: Fix bug: oauth always redirects to root path (#1030 / @tranvansang)
- @uppy/companion: Fix certificate generation for companion (#1041 / @kiloreux)

### 0.27.3

Released: 2018-09-03.

New versions in this release:

| Package | Version | Package | Version |
|-|-|-|-|
| uppy | 0.27.3 | @uppy/instagram | 0.27.3 |
| @uppy/aws-s3-multipart | 0.27.2 | @uppy/progress-bar | 0.27.2 |
| @uppy/aws-s3 | 0.27.2 | @uppy/provider-views | 0.27.2 |
| @uppy/companion-client | 0.27.2 | @uppy/react | 0.27.3 |
| @uppy/companion | 0.14.3 | @uppy/redux-dev-tools | 0.27.2 |
| @uppy/core | 0.27.1 | @uppy/status-bar | 0.27.2 |
| @uppy/dashboard | 0.27.3 | @uppy/thumbnail-generator | 0.27.2 |
| @uppy/drag-drop | 0.27.2 | @uppy/transloadit | 0.27.3 |
| @uppy/dropbox | 0.27.2 | @uppy/tus | 0.27.3 |
| @uppy/file-input | 0.27.2 | @uppy/url | 0.27.3 |
| @uppy/form | 0.27.2 | @uppy/utils | 0.27.1 |
| @uppy/golden-retriever | 0.27.2 | @uppy/webcam | 0.27.2 |
| @uppy/google-drive | 0.27.3 | @uppy/xhr-upload | 0.27.2 |
| @uppy/informer | 0.27.2 | - | - |

Changes:

- build: Update readme contributors list before publish (#1023 / @goto-bus-stop)
- build: Enable cssnano safe mode. Fixes `z-index` primarily. (@goto-bus-stop)
- @uppy/status-bar: Show number of started uploads, fixes #983 (@goto-bus-stop)
- @uppy/thumbnail-generator: Remove image clear code, fixes #1025. (#1028 / @goto-bus-stop)
- @uppy/aws-s3-multipart: Proper cleanup on cancellation, fixes #992 (#1021 / @goto-bus-stop)
- @uppy/utils: Add fallback to `getFileType` (#1022 / @goto-bus-stop)
- @uppy/transloadit: Lazy load socket.io-client, avoiding `buffer` warnings in IE10 when using the `uppy` CDN package. (#1019 / @goto-bus-stop)
- @uppy/webcam: Fix for Cordova mangling new File instances (#1034 / @firesharkstudios)
- @uppy/xhr-upload: Add file name to Blob instance uploads (#1034 / @firesharkstudios)
- @uppy/transloadit: Only use socket.io's WebSocket transport. (#1029 / @goto-bus-stop)
- @uppy/companion: Rename `UPPYSERVER_` environment variables to `COMPANION_` + more. The old names still work for now but will be dropped in a future release (#1037 / @kvz)
- ⚠️ **breaking** @uppy/transloadit: Change hosted Companion URLs to `https://api2.transloadit.com/companion`, using the hosted uppy-server URLs will now throw an error (#1038 / @goto-bus-stop)

### 0.27.2

Released: 2018-08-23.

New versions in this release:

| Package | Version | Package | Version |
|-|-|-|-|
| uppy | 0.27.2 | @uppy/react | 0.27.2 |
| @uppy/companion | 0.14.2 | @uppy/transloadit | 0.27.2 |
| @uppy/dashboard | 0.27.2 | @uppy/tus | 0.27.2 |
| @uppy/google-drive | 0.27.2 | @uppy/url | 0.27.2 |
| @uppy/instagram | 0.27.2 | - | - |

Changes:

- @uppy/companion: Auto deploy Companion. (#1008 / @kiloreux)
- @uppy/transloadit: Refactors and add fallback if socket connection fails. (#1011 / @goto-bus-stop)
- ci: No need to web:install if we're not deploying. (#1012 / @goto-bus-stop)

### 0.27.1

Released: 2018-08-16.

New versions in this release:

| Package | Version | Package | Version |
|-|-|-|-|
| uppy | 0.27.1 | @uppy/instagram | 0.27.1 |
| @uppy/aws-s3-multipart | 0.27.1 | @uppy/progress-bar | 0.27.1 |
| @uppy/aws-s3 | 0.27.1 | @uppy/provider-views | 0.27.1 |
| @uppy/companion-client | 0.27.1 | @uppy/react | 0.27.1 |
| @uppy/companion | 0.14.1 | @uppy/redux-dev-tools | 0.27.1 |
| @uppy/dashboard | 0.27.1 | @uppy/status-bar | 0.27.1 |
| @uppy/drag-drop | 0.27.1 | @uppy/thumbnail-generator | 0.27.1 |
| @uppy/dropbox | 0.27.1 | @uppy/transloadit | 0.27.1 |
| @uppy/file-input | 0.27.1 | @uppy/tus | 0.27.1 |
| @uppy/form | 0.27.1 | @uppy/url | 0.27.1 |
| @uppy/golden-retriever | 0.27.1 | @uppy/webcam | 0.27.1 |
| @uppy/google-drive | 0.27.1 | @uppy/xhr-upload | 0.27.1 |
| @uppy/informer | 0.27.1 | - | - |

Changes:

- @uppy/companion: use explicit typescript devDependency.
- @uppy/companion: rename Server → Companion in documentation (#1007 / @goto-bus-stop)
- website: Load all prism languages (#1004 / @goto-bus-stop)
- @uppy/core: Fix peerDependencies of plugin packages. (#1005 / @goto-bus-stop)
- @uppy/companion-client: Send cookies with fetch requests (#1000 / @geoffappleford)
- Add e2e test for providers (#990 / @ifedapoolarewaju)
- website: attempt to fix font sizes on mobile vs desktop (@arturi)
- @uppy/dashboard:  show note and “powered by” when no acquire/sources plugins are used too (@arturi)
- Update dependencies. (#995 / @goto-bus-stop)

### 0.27.0

Released: 2018-08-11.

- @uppy/aws-s3-multipart: Check for file existance (#981 / @bartvde)
- @uppy/aws-s3: Abort all chunk requests when aborting the multipart upload (#967 / @pekala)
- @uppy/aws-s3: Catch and handle errors in prepareUploadPart (#966 / @pekala)
- @uppy/companion: ⚠️ **breaking** rename uppy-server to @uppy/companion (#953 / @ifedapoolarewaju)
- @uppy/companion: google Drive — move to v3 API (#977 / @pauln)
- @uppy/core: allow editing plugin titles (names) so that e.g. “Camera” can be translated into different languages, fixes #920 (#942 / @arturi)
- @uppy/core: fix `setPluginState` (#968 / @goto-bus-stop)
- @uppy/core: make Uppy run in React Native (by adding `window !== undefined` check) (@arturi / #960)
- @uppy/core: remove all: initial — was causing issues when multiple uppy stylesheets are used (#942 / @arturi)
- @uppy/core: ⚠️ **breaking**  default `autoProceed` to `false` (#961 / @arturi)
- @uppy/dashboard: downgrade `drag-drop` module to support folders again (#942 / @arturi)
- @uppy/dashboard: fix animation — wait for closing animation to finish before opening modal (#942 / @arturi)
- @uppy/dashboard: ⚠️ **breaking** Introduce `.uppy-size--md` and `.uppy-size--lg` breakpoint classes; throttle the function that checks for width (#942 / @arturi)
- @uppy/dashboard: ⚠️ **breaking** UI overhaul: AddFiles panel, significantly improved mobile styles,  (#942 / @arturi, @nqst)
- @uppy/informer: ⚠️ **breaking** make it monochrome and round. always gray, no status colors (#942 / @arturi)
- @uppy/provider-views: fix wrong 'no files available' msg flash (#938 / @ifedapoolarewaju)
- @uppy/url: fix Url plugin reacting to wrong drop/paste events, add ignoreEvent (#942 / @arturi)
- @uppy/webcam: add webcam permission screen i18 strings, fixes #931 (#942 / @arturi)
- build: Add object rest spread transform (#965 / @goto-bus-stop)
- build: Split integration tests and add one using create-react-app (#952 / @goto-bus-stop)
- build: Upload to CDN when commit starts with “Release” (#989 / @arturi)
- website: docs fixes and improvements @@AJvanLoon)
- website: list bundle sizes for each package on stats page (#962 / @goto-bus-stop)

### 0.26.0

Released: 2018-06-28.

- ⚠️ **breaking** split into many packages (#906 / @goto-bus-stop, @arturi)
- xhr-upload: Add `withCredentials` option (#874 / @tuoxiansp)
- utils: Move single-use utils into their appropriate packages. (#926 / @goto-bus-stop)
- core: Export Plugin class from @uppy/core (#924 / @goto-bus-stop)
- Typescript typings improvements (#923 / @goto-bus-stop)
- core: change focus to solid line for all elements (ade214e5aab822e1fc3ab8e0fac80c4fc04d7bc3 / @arturi)
- dashboard: fix Dashboards tabs overflow by adding scroll; improve scroll (b974244c7f4e01adcf2478b7f651dada63d342f1 / @arturi)

### 0.25.6

Released: 2018-06-25.

- core: ⚠️ **breaking** rename `host` option to `serverUrl` (#905 / @ifedapoolarewaju)
- dashboard: added browser back button listening (#575 / @zcallan)
- core: Split utils into separate files (#899 / @goto-bus-stop)
- providers: Better provider errors (#895 / @arturi)
- instagram: better thumbnail quality for ig (#901, #887 / @ifedapoolarewaju)
- core: add `types` to uppy npm package (#0c2d66e8ac005d6a4200948de1bc3a44057f0393 / @arturi)

### 0.25.5

Released: 2018-06-13.

- build: exclude and ignore `node_modules` from `test/endtoend` (@arturi, @kvz / #a60c2f0c641f7db580937ebbc0884e25c8ef8583, #355f696a74d8ec56381578f1fb5ad9c913fe8200)

### 0.25.4

Released: 2018-06-13.

- providers: hanging URL upload (#8e13f416f74e7a453e7bdc829e9618f3b7d68804 / @ifedapoolarewaju)
- url: fix input focus (#3f9aa3bb7fc7ce5814fe50268a6f88f5965d9f16 / @arturi)

### 0.25.3

Released: 2018-06-12.

- core: fix/refactor `uppy.close()` and `uppy.removePlugin(plugin)`: Remove plugins immutably when uppy.close() is called, not just uninstall; emit event `plugin-remove` before removing plugin; remove plugins from Dashboard when they are removed from Uppy; check if plugin exists in Uppy before re-rendering, since debounced re-render can happen after a plugin is removed, that’s been causing issues in #890 (#898 / @arturi)
- tests: run integration tests with npm-installed uppy (#880 / @ifedapoolarewaju)
- xhrupload: add withCredentials option (#874 / @tuoxiansp, @b1ncer)
- xhrupload: Move .withCredentials assignment to after open(): IE 10 doesn't allow setting it before open() is called (#2698b599d716743bbf7ed3ac70c648fef0fd8976 / @goto-bus-stop)
- thumbnailgenerator: Polyfill Math.log2 since IE11 doesn't support this method (#4ddc9da47b13c9dfe49155d8c3bcd76b9fa494f2. #892 / @DJWassink)
- core: add eslint-plugin-compat (@goto-bus-stop, #894)
- dashboard: remove Dashboard bottom margin, since “powered by” has been moved (#a561e4e7a2c18f5092ba03185e0836ffa6796d04 / @arturi)
- dashboard: fix Dashboard open/close animation on small screen (#982d27f62693c0eb026e381d10157afffe1eeb64 / @arturi)
- awss3: Don't set uploadURL when success_action_status was missing (#900 / @goto-bus-stop)
- thumbnailgenerator: Add id option to ThumbnailGenerator (#8cded8160b19d3324d9e14be122c4038ed0b9403 / @arturi)
- react: tiny improvement for Uppy React example (645e15166a6bd100351de131982df080bc71aac6 / @arturi)

### 0.25.2

Released: 2018-06-05.

- transloadit: `file.remote` --> `file.remote.host`, since `remote` is an object (aa8247b6e2aeffc5aa237b983d88faae53819133 / @ifedapoolarewaju, @arturi)
- dashboard: Move `poweredByUppy` inside the Dashboard (a5f23c7fd57a0a0a554580b5d5423f54b39c2444 / @arturi)

### 0.25.1

Released: 2018-06-05.

- provider: fix — match origin pattern for non-static hosts, add `hostPattern` option — a regular expression, for Uppy Server running on `server1.example.com` and `server2.example.com`, you should set `hostPattern: '.example.com$'` (644da749dfb4ecc5c32c744f155fc4c1b07fce13 / @ifedapoolarewaju)
- provider: fix — check for non protocol defined urls in provider requests (5af90f4fe5c10ee4f32cc4471458cea994ef519a / @ifedapoolarewaju)
- provider: fix — strip protocol before comparing urls (a22c897013e3de5b324bb31683706e8390169978 / @ifedapoolarewaju)
- provider: feature: display username in provider view by @ifedapoolarewaju, this is a fix, got lost in PR merge/rebase (1f3a2bb7ddce2b6f1eaa5476be28cebb4529a3bd / @ifedapoolarewaju)
- provider: Tolerate trailing slashes in `host` options (having a trailing slash in a host option used to break providers) (#885 / @goto-bus-stop)
- s3: Fix uploadURL for presigned PUT uploads — strips the query string from the URL used for a successful PUT upload to determine the `uploadURL` (#886 / @goto-bus-stop)
- dashboard: fix line-height in Dashboard tabs (3a7ee860340afcf7abf61be38b0e1398fbe75923 / @arturi)
- docs: typos and polish (@AJvanLoon)
- website: improve syntax highlighting on the website — uses prismjs for syntax highlighting instead of highlight.js; the primary motivation is that highlight.js does not support JSX, while prism does (#884 / @goto-bus-stop)

### 0.25.0

Released: 2018-06-01.

- core: ⚠️ **breaking** Removed `.run()` (to solve issues like #756), just `.use()` all the way (#793 / goto-bus-stop)
- core: ⚠️ **breaking** Changed some of the strings that we were concatenating in Preact, now their interpolation is handled by the Translator instead. This is important for languages that have different word order than English. (#845 / @goto-bus-stop)
Changed strings:
  - core: `failedToUpload` needs to contain `%{file}`, substituted by the name of the file that failed
  - dashboard: `dropPaste` and `dropPasteImport` need to contain `%{browse}`, substituted by the "browse" text button
  - dashboard: `editing` needs to contain `%{file}`, substituted by the name of the file being edited
  - dashboard: `fileSource` and `importFrom` need to contain `%{name}`, substituted by the name of the provider
  - dragdrop: `dropHereOr` needs to contain `%{browse}`, substituted by the "browse" text button
- providers: ⚠️ **breaking** select files only after “select” is pressed, don’t add them right away when they are checked — better UI + solves issue with autoProceed uploading in background, which is weird; re-read https://github.com/transloadit/uppy/pull/419#issuecomment-345210519(#826 / @goto-bus-stop, @arturi)
- core: Add error if trying to setFileState() for a file that’s been removed; clear error on cancelAll (#864 / @goto-bus-stop, @arturi)
- core: Debounce render calls again, fixes #669 (#796 / @goto-bus-stop)
- core: add more mime-to-extension mappings from https://github.com/micnic/mime.json/blob/master/index.json (#806 /@arturi, @goto-bus-stop)
- core: addFile not passing restrictions shouldn’t throw when called from UI (@arturi)
- core: set `bytesUploaded = bytesTotal` when upload is complete (#f51ab0f / @arturi)
- core: use uppy.getState() instead of uppy.state (#863 / @goto-bus-stop)
- dashboard & statusbar: allow to hide cancel, pause-resume and retry buttons: hideUploadButton: false, hideRetryButton: false, hidePauseResumeCancelButtons: false (#821, #853 / @mrbatista, @arturi)
- dashboard: Dashboard open/close animation; move ESC and TAB event listener, improve FOCUSABLE_ELEMENTS, update docs (#852 / @arturi)
- dashboard: Don’t use h1-h6 tags (add role=heading), might solve some styling issues for embedded Uppy; fix weird artifacts instead of ellipsis issue (#868 / @arturi)
- dashboard: Use i18n for save/cancel in Dashboard file card (#841 / @arturi)
- dashboard: disallow removing files if bundle: true in XHRUpload (#853 / @arturi)
- docs: improve on React docs https://uppy.io/docs/react/, add small example for each component: Dashboard, DragDrop, ProgressBar, etc; more plugin options, better group (#845 / @goto-bus-stop)
- provider: Fix an issue where .focus() is scrolling the page, same as in UrlUI (#51df805 / @arturi)
- provider: show message for empty provider files (#ff628b6 / @ifedapoolarewaju)
- providers: Add user/account names to Uppy provider views (61bf0a7 / @ifedapoolarewaju)
- providers: display username in provider view (61bf0a7 / @ifedapoolarewaju)
- react: Added tests for mounting/unmounting React components (#854 / @goto-bus-stop)
- react: Fixed plugin ID mismatch in React components, fixes #850 (#854 / @goto-bus-stop)
- s3: implement multipart uploads (#726 / @goto-bus-stop)
- tus: add `filename` and `filetype`, so that tusd servers knows what headers to set (#844 / @vith)
- ui-plugins: Add try/catch to `addfile()` calls from UI plugins (@arturi / #867)
- uppy-server: benchmarks / stress test, large file, uppy-server / tus / S3 (10 GB) (@ifedapoolarewaju)
- uppy-server: document docker image setup for uppy-server (@ifedapoolarewaju)
- url: Add support for drag-dropping urls, links or images from webpages (#836 / @arturi)
- webcam: swap record/stop button icons, fixes #859 (#fdcca95 / @arturi)
- xhrupload: fix bytesUploaded and bytesTotal for bundled progress (#864 / @arturi)
- xhrupload: fix retry/timer issues, add timer.done() to `cancel-all` events; disable progress throttling in Core; Ignore progress events in timeout tracker after upload was aborted (#864 / @goto-bus-stop, @arturi)
- Server: Allow custom headers to be set for remote multipart uploads (@ifedapoolarewaju)
- Server: Add type to metadata as `filetype`
- uppy/uppy-server: refactor oauth flow tonot use cookies anymore (@ifedapoolarewaju)

### 0.24.4

Released: 2018-05-14.

- core: Pass `allowedFileTypes` and `maxNumberOfFiles` to `input[type=file]` in UI components: Dashboard, DragDrop, FileInput (#814 / @arturi)
- transloadit: Update Transloadit plugin's Uppy Server handling (#804 / @goto-bus-stop)
- tus: respect `limit` option for upload parameter requests (#817 / @ap--)
- docs: Explain name `metadata` vs. `$_FILES[]["name"]` (#1c1bf2e / @goto-bus-stop)
- dashboard: improve “powered by” icon (#0284c8e / @arturi)
- statusbar: add default string for cancel button (#822 / @mrbatista)

### 0.24.3

Released: 2018-05-10.

- core: add `uppy.getFiles()` method (@goto-bus-stop / #770)
- core: merge meta data when add file (#810 / @mrbatista)
- dashboard: fix duplicate plugin IDs, see #702 (@goto-bus-stop)
- dashboard/statusbar: fix some unicode characters showing up as gibberish (#787 / @goto-bus-stop)
- dashboard: Fix grid item height in remote providers with few files (#791 / @goto-bus-stop)
- dashboard: Add `rel="noopener noreferrer"` to links containing `target="_blank"` (#767 / @kvz)
- instagram: add extensions to instagram files (@ifedapoolarewaju)
- transloadit: More robust failure handling for Transloadit, closes #708 (#805 / @goto-bus-stop)
- docs: Document "headers" upload parameter in AwsS3 plugin (#780 / @janko-m)
- docs: Update some `uppy.state` docs to align with the Stores feature (#792 / @goto-bus-stop)
- dragdrop: Add `inputName` option like FileInput has, set empty value="", closes #729 (#778 / @goto-bus-stop, @arturi)
- docs: Google Cloud Storage setup for the AwsS3 plugin (#777 / goto-bus-stop)
- react: Update React component PropTypes (#776 / @arturi)
- statusbar: add some spacing between text elements (#760 / @goto-bus-stop)

### 0.24.2

Released: 2018-04-17.

- dashboard: Fix showLinkToFileUploadResult option (@arturi / #763)
- docs: Consistent shape for the getResponseData (responseText, response) (@arturi / #765)

### 0.24.1

Released: 2018-04-16.

- dashboard: ⚠️ **breaking** `maxWidth`, `maxHeight` --> `width` and `height`; update docs and React props too; regardless of what we call those internally, this makes more sense, I think (@arturi)
- core: Avoid important for those styles that need to be overriden by inline-styles + microtip (@arturi)
- tus & xhrupload: Retain uppy-server error messages, fixes #707 (@goto-bus-stop / #759)
- dragdrop: Link `<label>` and `<input>`, fixes #749 (@goto-bus-stop / #757)

### 0.24.0

Released: 2018-04-12.

- core: ⚠️ **breaking** !important styles to be immune to any environment/page, look at screenshots in #446. Use `postcss-safe-important` (look into http://cleanslatecss.com/ or https://github.com/maximkoretskiy/postcss-autoreset or increasing specificity with .uppy prefix) (#744 / @arturi)
- core: ⚠️ **breaking** `onBeforeFileAdded()`, `onBeforeUpload()` and `addFile()` are now synchronous. You can no longer return a Promise from the `onBefore*()` functions. (#294, #746, @goto-bus-stop, @arturi)
- statusbar: ⚠️ **breaking** Move progress details to second line and make them optional (#682 / @arturi)
- core: Add uppy-Root to a DOM el that gets mounted in mount (#682 / @arturi)
- core: Fix all file state was included in progress accidentally (#682 / @arturi)
- dashboard: Options to disable showLinkToFileUploadResult and meta editing if metaFields is not provided (#682 / @arturi)
- dashboard: Remove dashed file icon for now (#682 / @arturi)
- dashboard: Add optional whitelabel “powered by uppy.io” (@nqst, @arturi)
- dashboard: Huge UI redesign, update provider views, StatusBar, Webcam, FileCard (@arturi, @nqst)
- docs: Update uppy-server docs to point to Kubernetes (#706 / @kiloreux)
- docs: Talk about success_action_status for POST uploads (#728 / @goto-bus-stop)
- docs: Add custom provider example (#743 / @ifedapoolarewaju)
- docs: Addmore useful events, i18n strings, typos, fixes and improvements following Tim’s feedback (#704 / @arturi)
- goldenretriever: Regenerate thumbnails after restore (#723 / @goto-bus-stop)
- goldenretriever: Warn, not error, when files cannot be saved by goldenretriever (#641 / @goto-bus-stop)
- instagram: Use date&time as file name for instagram files (#682 / @arturi)
- providers: Fix logging out of providers (#742 / @goto-bus-stop)
- providers: Refactor Provider views: Filter, add showFilter and showBreadcrumbs (#682 / @arturi)
- react: Allow overriding `<DashboardModal />` `target` prop (#740, @goto-bus-stop)
- s3: Support fake XHR from remote uploads (#711, @goto-bus-stop)
- s3: Document Digital Ocean Spaces
- s3: Fix xhr response handlers (#625, @goto-bus-stop)
- statusbar: Cancel button for any kind of uploads (@arturi, @goto-bus-stop)
- url: Add checks for protocols, assume `http` when no protocol is used (#682 / @arturi)
- url: Refactor things into Provider, see comments in  https://github.com/transloadit/uppy/pull/588; exposing the Provider module and the ProviderView to the public API (#727 / @ifedapoolarewaju, @arturi)
- webcam: Styles updates: adapt for mobile, better camera icon, move buttons to the bottom bar (#682 / @arturi)
- server: Fixed security vulnerability in transient dependency [#70](https://github.com/transloadit/uppy-server/issues/70) (@ifedapoolarewaju)
- server: Auto-generate tmp download file name to avoid Path traversal (@ifedapoolarewaju)
- server: Namespace redis key storage/lookup to avoid collisions (@ifedapoolarewaju)
- server: Validate callback redirect url after completing OAuth (@ifedapoolarewaju)
- server: Reduce the permission level required by Google Drive (@ifedapoolarewaju)
- server: Auto-generate Server secret if none is provided on startup (@ifedapoolarewaju)
- server: We implemented a more standard logger for Uppy Server (@ifedapoolarewaju)
- server: Added an example project to run Uppy Server on Serverless (@ifedapoolarewaju)

### 0.23.3

- docs: add “Writing Plugins” (@goto-bus-stop)
- docs: Update aws-s3.md, xhrupload.md (#692 / @bertho-zero)
- docs: Typos, fixes and improvements (@tim-kos, @ifedapoolarewaju, @arturi / #704)
- core: add Google Drive to S3 + uppy-server example, update docs (@goto-bus-stop / #711)
- s3: Support fake XHR from remote uploads (@goto-bus-stop / #711)
- dashboard: fix FileItem titles (#696 / @bertho-zero)
- form: Fix `get-form-data` being undefined when built with Rollup (#698 / @goto-bus-stop)
- transloadit: Capitalise Assembly in user facing messages (#699 / @goto-bus-stop)
- core: Add yaml file type (#710 / @jessica-coursera)
- core: Clear uploads on `cancelAll` (#664 / @goto-bus-stop)
- core: Remove Redux state sync plugin (#667 / @goto-bus-stop)
- core: merge of restrictions (#677 / @richmeij)
- core: Check for empty URL (#681 / @arturi)
- build: Use babel-preset-env, drop modules transform, use CommonJS in test files (#714 / @goto-bus-stop)
- dashboard: Remove semiTransparent for good (#704 / @arturi)
- url: Prevent scrolling when focusing on input when Url tab is opened (#179bdf7 / @arturi)

### 0.23.2

- core: ⚠️ **breaking** Emit full file object instead of fileID in events like uppy.on('event', file, data) (#647 / @arturi)
- core: Fix merging locale strings in Core (#666 / @goto-bus-stop)
- s3: Check upload parameters shape, fixes #653 (#665 / @goto-bus-stop)
- docs: Add more Core events to docs (@arturi)
- xhrupload: Clear timer when upload is removed in XHRUpload (#647 / @arturi)
- xhrupload: Fix XHRUpload.js error handling (#656 / @rhymes)
- tus: Configure uploadUrl for uppy-server uploads (#643 / @goto-bus-stop)

### 0.23.1

- xhrupload: ⚠️ **breaking** Revamped XHR response handling: This adds a response key to files when the upload completed (regardless of whether it succeeded). file.response contains a status and a data property. data is the result of getResponseData. One change here is that getResponseData is also called if there was an error, not sure if that's a good idea; Also changed events to emit file objects instead of IDs here because it touches many of the same places. (#612 / @goto-bus-stop)
- transloadit: ⚠️ **breaking** Embeded tus plugin: When importFromUploadURLs is not set, add the Tus plugin with the right configuration. (#614 / @goto-bus-stop)
- transloadit: Allow easy passing of form fields (#593 / @goto-bus-stop)
- s3: Updated XHR response handling, fixes (#624 / @goto-bus-stop)
- core: Revamped `addFile()` rejections (#604 / @goto-bus-stop)
- core: Added wrapper function for emitter.on, so you can chain uppy.on().run()... (#597 / @arturi)
- core: Fix progress events causing errors for removed files (#638 / @arturi)
- statusbar: Use translations for Uploading / Paused text, fixes #629 (#640 / goto-bus-stop)
- thumbnailgenerator: Upsizing image if smaller than thumbnail size, fix infinite loop (#637 / @phitranphitranphitran)
- website: Added Transloadit example to website (#603 / @arturi)

### 0.23.0

Released: 2018-02-11.

- core: Allow plugins to add data to result object. Return `processing` results among with `upload` results in `complete` event and `upload()` promise (#527 / @goto-bus-stop)
- core: Move limiting to different point, to fix StatusBar and other UI issues #468 (#524, #526 / @goto-bus-stop)
- core: Add uploadID to complete event (#569 / @richardwillars)
- core: Allow chanining after .on() and .off() to improve ergonomics (#597 / @arturi)
- core: Allow user to override sass variables (#555 / @chao)
- core: Move preview generation to separate plugin, add queuing (#431 / @richardwillars)
- core: Third-party extension, uppy-store-ngrx https://github.com/rimlin/uppy-store-ngrx/ (#532 / @rimlin)
- core: Warn, not error, when file cannot be added due to restrictions? (#604, #492 / @goto-bus-stop)
- dashboard: Add more i18n strings (#565 / @arturi)
- dashboard: Fix modal and page scroll (#564 / @arturi)
- dashboard: Refactor provider views (#554 / @arturi)
- dashboard: Restore focus after modal has been closed (#536 / @arturi)
- dashboard: Use empty input value so same file can be selected multiple times (@arturi / #534)
- dashboard: Use more accessible tip lib microtip (#536 / @arturi)
- docs: Add PHP snippets to XHRUpload docs (#567 / @goto-bus-stop)
- meta: Added instruction to fork the repo first (#512 / muhammadInam)
- meta: Automatically host releases on edgly and use that as our main CDN (#558 / @kvz)
- meta: Dependency version updates (#523 / @goto-bus-stop)
- meta: Remove unused files from published package (#586 / @goto-bus-stop)
- s3: Respect `limit` option for upload parameter requests too; fix isXml() check when no content-type is available (#545, #544, #528 / @goto-bus-stop)
- statusbar: Fix status text still showing when statusbar is hidden (#525 / @goto-bus-stop)
- test: Alter jest testPathPattern to current dir, add chai (#583 / @arturi)
- thumbnail: Add thumbnail generation plugin (#461 / @richardwillars)
- thumbnail: Fix blank preview thumbnails for images in Safari; use slightly different stap scaling (#458, #584 / @arturi)
- transloadit: Add `transloadit:assembly-executing` event (#547 / @goto-bus-stop)
- transloadit: Add assembly results to to the `complete` callback (#527 / @goto-bus-stop)
- transloadit: Easily pass form fields (#593 / @goto-bus-stop)
- tus: `resume: false` — don’t store url (@arturi / #507)
- uppy-server: Detect file upload size from the server (@ifedapoolarewaju)
- uppy-server: Fix circular json stringify error (@ifedapoolarewaju)
- uppy-server: Load standalone server options via config path (@ifedapoolarewaju)
- uppy-server: Pass response from uppy-server upload’s endpoint (#591 / @ifedapoolarewaju)
- uppy-server: Schedule job to delete stale upload files (@ifedapoolarewaju)
- uppy-server: Security audit, ask @acconut
- uppy-server: Support localhost urls as endpoints (@ifedapoolarewaju)
- url: New plugin that imports files from urls (#588 / @arturi, @ifedapoolarewaju)
- webcam: Font styling for Webcam option (#509 / @muhammadInam)
- webcam: Mirror image preview, add option to select which camera is used to capture, try filling the whole Dashboard with webcam preview image, remove URL.createObjectURL() (#574 / @arturi, @nqst)
- website: Add Transloadit example to website (#603 / @arturi)
- website: Doc fixes (#563 / @arturi)
- website: Improve the Contributing guide (#578 / @arturi)
- xhrupload: Add bundle option to send multiple files in one request (#442 / @goto-bus-stop)
- xhrupload: Prevent files from being uploaded multiple times in separate uploads (#552 / @richardwillars)
- xhrupload: Refactor response and error handling (#591 / @goto-bus-stop, @arturi, @ifedapoolarewaju)

### 0.22.1

Released: 2018-01-09.

- core: Fix remote uploads (#474 / @arturi)
- statusbar, progressbar: Add option to hide progress bar after upload finish (#485 / @wilkoklak)
- s3: Allow passing on XHRUpload options, such as "limit" to AwsS3 Plugin (#471 / @ogtfaber)
- XHRUpload: Fix progress with `limit`ed XHRUploads (#505 / @goto-bus-stop)
- core: fix error when `file.type === null`, shouldn’t pass that to match (@arturi)
- dashboard: input hidden="true" should not be focusable too (@arturi)
- webcam: Font styling for Webcam option (#509 / @muhammadInam)
- docs: fix reference to incorrect width/height options (#475 / @xhocquet)
- docs: Documentation fixes and improvements (#463 / @janko-m)
- docs: Fixed several typos in docs/server and docs/uppy (#484 / @martiuslim)

### 0.22.0

Released: 2017-12-21.
Theme: 🎄 Christmas edition

- **⚠️ Breaking** core: rendering engine switched from `Yo-Yo` to `Preact`, and all views from `html` hyperx template strings to `JSX` (#451 / @arturi)
- **⚠️ Breaking** core: large refactor of Core and Plugins: `setFileState`, merge `MetaData` plugin into `Dashboard`, prefix "private" core methods with underscores (@arturi / #438)
- **⚠️ Breaking** core: renamed `core` to `uppy` in plugins and what not. So instead of `this.core.state` we now use `this.uppy.state` (#438 / @arturi)
- **⚠️ Breaking** core: renamed events to remove `core:` prefix, as been suggested already. So: `success`, `error`, `upload-started` and so on, and prefixed event names for plugins sometimes, like `dashboard:file-card` (#438 / @arturi)
- **⚠️ Breaking** core: CSS class names have been altered to use `uppy-` namespace, so `.UppyDashboard-files` --> `.uppy-Dashboard-files` and so on
- **⚠️ Breaking** dashboard: added `metaFields` option, pass an array of settings for UI field objects `{ id: 'caption', name: 'Caption', placeholder: 'describe what the image is about' }` (#438 / @arturi, @goto-bus-stop)
- **⚠️ Breaking** core: deprecate `getMetaFromForm` in favor of new `Form` plugin (#407 / @arturi)
- form: added `Form`, a new plugin that is used in conjunction with any acquirer, responsible for: 1. acquiring the metadata from `<form>` when upload starts in Uppy; 2. injecting result array of succesful and failed files back into the form (#407 / @arturi)
- core: add more extensions for mimetype detection (#452 / @ifedapoolarewaju)
- docs: more docs for plugins (#456 / @goto-bus-stop)
- core: misc bugs fixes and improvements in Webcam, Dashboard, Provider and others (#451 / @arturi)
- dashboard: improved Dashboard UI (@arturi)
- uppy-server: remove pause/resume socket listeners when upload is done (@ifedapoolarewaju)
- uppy/uppy-server: remote server error handler (#446 / @ifedapoolarewaju)
- provider: fix dropbox thumbnail view (@ifedapoolarewaju)
- uppy-server: link uppy-server with https://snyk.io/ to aid vulnerability spotting (@ifedapoolarewaju)
- uppy-server: use typescript to compile code for a type safe servers (@ifedapoolarewaju)

### 0.21.1

Released: 2017-12-10.

- **⚠️ Breaking** core: Set `this.el` in `Plugin` class (#425 / @arturi)
- StatusBar, Dashboard and Provider UI improvements place upload button into StatusBar, use Alex’s suggestions for retry button; other UI tweaks (#434 / @arturi)
- XHRUpload: fix fields in XHR remote uploader (#424 / @sadovnychyi)
- XHRUpload: option to limit simultaneous uploads #360 (#427 / goto-bus-stop)
- core: Add `isSupported()` API for providers (#421 / @goto-bus-stop, @arturi)
- core: Add stores. Improve on Redux PR #216 to allow using Redux (or any other solution) for all Uppy state management, instead of proxy-only (#426 / @goto-bus-stop)
- core: add ability to disable thumbnail generation (#432 / @richardwillars)
- core: allow to select multiple files at once from remote providers (#419 / @sadovnychyi)
- core: use `setPluginState` and `getPluginState` in Providers (#436 / @arturi)
- docs: uppy-server docs for s3 `getKey` option (#444 / @goto-bus-stop)
- goldenretriever: Fix IndexedDB store initialisation when not cleaning up (#430 / @goto-bus-stop)
- provider: folder deselection did not remove all files (#439 / @ifedapoolarewaju)
- s3: Use Translator for localised strings (420 / @goto-bus-stop )
- transloadit: Port old tests from tape (#428 / @goto-bus-stop)
- tus: Restore correctly from paused state (#443 / @goto-bus-stop)

### 0.21.0

Released: 2017-11-14.

- accessibility: add tabindex="0" to buttons and tabs, aria-labels, focus (#414 / @arturi)
- core: allow setting custom `id` for plugins to allow a plugin to be used multiple times (#418 / @arturi)
- core: do not check isPreviewSupported for unknown filetypes (#417 / @sadovnychyi)
- core: refactor `uppy-base` (#382 / @goto-bus-stop)
- core: remove functions from state object (#408 / @goto-bus-stop)
- core: return `{ successful, failed }` from `uppy.upload()` (#404 / @goto-bus-stop)
- core: update state with error messages rather than error objects (#406 / @richardwillars)
- core: use `tinyify` for the unpkg bundle. (#371 / @goto-bus-stop)
- dashboard: Fix pasting files, default `image` file name, add type to meta, file type refactor (#395 / @arturi)
- dragdrop: Fix of the .uppy-DragDrop-inner spacing on small screens (#405 / @nqst)
- react: fix `uppy` PropType, closes (#416 / @goto-bus-stop)
- s3: automatically wrap XHRUpload. **Users should remove `.use(XHRUpload)` when using S3.** (#408 / @goto-bus-stop)
- test: refactored end-to-end tests to not use website, switched to Webdriver.io, added tests for Edge, Safari, Android and iOS (#410 / @arturi)
- tus: Rename Tus10 → Tus (#285 / @goto-bus-stop)
- uppy-serer: mask sensitive data from request logs (@ifedapoolarewaju)
- uppy-server: add request body validators (@ifedapoolarewaju)
- uppy-server: migrate dropbox to use v2 API (#386 / @ifedapoolarewaju)
- uppy-server: store tokens in user’s browser only (@ifedapoolarewaju)
- webcam: only show the webcam tab when browser support is available (media recorder API) (#421 / @arturi, @goto-bus-stop)
- webcam: simplify and refactor webcam plugin (modern browser APIs only) (#382 / @goto-bus-stop)
- xhrupload: set a timeout in the onprogress event handler to detect stale network (#378 / @goto-bus-stop)
- uppy-server: allow flexible whitelist endpoint protocols (@ifedapoolarewaju)

### 0.20.3

Released: 2017-10-18.

- Start a completely new upload when retrying. (#390 / @goto-bus-stop)
- dashboard: Show errors that occurred during processing on the file items. (#391 / @goto-bus-stop)
- transloadit: Mark files as having errored if their assembly fails. (#392 / @goto-bus-stop)
- core: Clear file upload progress when an upload starts. (#393 / @goto-bus-stop)
- tus: Clean up `tus.Upload` instance and events when an upload starts, finishes, or fails. (#390 / @goto-bus-stop)

### 0.20.2

Released: 2017-10-11.

- docs: fix `getMetaFromForm` documentation (@arturi)
- core: fix generating thumbnails for images with transparent background (#380 / @goto-bus-stop)
- transloadit: use Translator class for localised strings (#383 / @goto-bus-stop)
- goldenretriever: don't crash when required server-side (#384 / @goto-bus-stop)

### 0.20.1

Released: 2017-10-05.

- redux: add plugin for syncing uppy state with a Redux store (#376 / @richardwillars)

### 0.20.0

Released: 2017-10-03.
Theme: React and Retry

- core: retry/error when upload can’t start or fails (offline, connection lost, wrong endpoint); add error in file progress state, UI, question mark button (#307 / @arturi)
- core: support for retry in Tus plugin (#307 / @arturi)
- core: support for retry in XHRUpload plugin (#307 / @arturi)
- core: Add support for Redux DevTools via a plugin (#373 / @arturi)
- core: improve and merge the React PR (#170 / @goto-bus-stop, @arturi)
- core: improve core.log method, add timestamps (#372 / @arturi)
- dragdrop: redesign, add note, width/height options, arrow icon (#374 / @arturi)
- uploaders: upload resolution changes, followup to #323 (#347 / @goto-bus-stop)
- uploaders: issue warning when no uploading plugins are used (#372 / @arturi)
- core: fix `replaceTargetContent` and add tests for `Plugin` (#354 / @gavboulton)
- goldenretriever: Omit completed uploads from saved file state—previously, when an upload was finished and the user refreshed the page, all the finished files would still be there because we saved the entire list of files. Changed this to only store files that are part of an in-progress upload, or that have yet to be uploaded (#358, #324 / @goto-bus-stop)
- goldenretriever: Remove files from cache when upload finished—this uses the deleteBlobs function when core:success fires (#358, #324 / @goto-bus-stop)
- goldenretriever: add a timestamp to cached blobs, and to delete old blobs on boot (#358, #324 / @goto-bus-stop)
- s3: have some way to configure content-disposition for uploads, see #243 (@goto-bus-stop)
- core: move `setPluginState` and add `getPluginState` to `Plugin` class (#363 / @goto-bus-stop)

### 0.19.1

Released: 2017-09-20.

- goldenretriever: fix restorefiles with id (#351 / @arturi)
- goldenretriever: Clean up blobs that are not related to a file in state (#349 / @goto-bus-stop)
- core: set the newState before emiting `core:state-update` (#341 / @sunil-shrestha, @arturi)
- docs: Document StatusBar plugin (#350 / @goto-bus-stop)

### 0.19.0

Released: 2017-09-15.
Theme: Tests and better APIs

- goldenretriever: allow passing options to `IndexedDbStore` (#339 / sunil-shrestha)
- core: add Uppy instance ID option, namespace serviceWorker action types, add example using multiple Uppy instances with Goldenretriever (#333 / @goto-bus-stop)
- core: fix `calculateTotalProgress` - NaN (#342 / @arturi)
- core: fix and refactor restrictions (#345 / @arturi)
- core: Better `generateFileID` (#330 / @arturi)
- core: improve `isOnline()` (#319 / @richardwillars)
- core: remove unused bootstrap styles (#329 / @arturi)
- core: experiment with yo-yo --> preact and picodom (#297 / @arturi)
- dashboard: fix FileItem source icon position and copy (@arturi)
- dashboard: expose and document the show/hide/isOpen API (@arturi)
- dashboard: allow multiple `triggers` of the same class `.open-uppy` (#328 / @arturi)
- plugins: add `aria-hidden` to all SVG icons for accessibility (#4e808ca3d26f06499c58bb77abbf1c3c2b510b4d / @arturi)
- core: Handle sync returns and throws in possibly-async function options (#315 / @goto-bus-stop)
- core: switch to Jest tests, add more tests for Core and Utils (#310 / @richardwillars)
- website: Minify bundle for `disc` (#332 / @goto-bus-stop)
- transloadit: remove `this.state` getter (#331 / @goto-bus-stop)
- server: option to define valid upload urls (@ifedapoolarewaju)
- server: more automated tests (@ifedapoolarewaju)

### 0.18.1

Released: 2017-09-05.
Note: this version was released as a `@next` npm tag to unblock some users.

- core: gradually resize image previews #275 (@goto-bus-stop)
- informer: support “explanations”, a (?) button that shows more info on hover / click (#292 / @arturi)
- fix webcam video recording (@goto-bus-stop)
- bundle: add missing plugins (s3, statusbar, restoreFiles) to unpkg bundle (#301 / @goto-bus-stop)
- xhrupload: Use error messages from the endpoint (#305 / @goto-bus-stop)
- dashboard: prevent submitting outer form when pressing enter key while editing metadata (#306 / @goto-bus-stop)
- dashboard: save metadata edits when pressing enter key (#308 / @arturi)
- transloadit: upload to S3, then import into :tl: assembly using `/add_file?s3url=${url}` (#280 / @goto-bus-stop)
- transloadit: add `alwaysRunAssembly` option to run assemblies when no files are uploaded (#290 / @goto-bus-stop)
- core: use `iteratePlugins` inside `updateAll` (#312 / @richardwillars)
- core: improve error when plugin does not have ID (#309 / @richardwillars)
- tus: Clear stored `uploadUrl` on `uppy.resetProgress()` call (#314 / @goto-bus-stop)
- website: simplify examples and code samples, prevent sidebar subheading links anywhere but in docs (@arturi)
- website: group plugin docs together in the sidebar (@arturi)

### 0.18.0

Released: 2017-08-15.
Theme: Dogumentation and The Golden retriever.

- goldenretriever: use Service Woker first, then IndexedDB, add file limits for IndexedDB, figure out what restores from where, add throttling for localStorage state sync (@goto-bus-stop @arturi)
- dashboard: flag to hide the upload button, for cases when you want to manually stat the upload (@arturi)
- dashboard: place close btn inside the Dashboard, don’t close on click outside, place source icon near the file size (@arturi)
- core: informer becomes a core API, `uppy.info('Smile! 📸', 'warning', 5000)` so its more concise with `uppy.log('my msg')` and supports different UI implementations (@arturi, #271)
- docs: first stage — on using plugins, all options, list of plugins, i18n, uppy-server (@arturi, @goto-bus-stop, @ifedapoolarewaju)
- provider: file size sorting (@ifedapoolarewaju)
- provider: show loading screen when checking auth too (@arturi)
- uploaders: add direct-to-s3 upload plugin (@goto-bus-stop)
- core: ability to re-upload all files, even `uploadComplete` ones, reset progress (@arturi)
- goldenretriever: recover selected or in progress files after a browser crash or closed tab: alpha-version, add LocalStorage, Service Worker and IndexedDB (@arturi @goto-bus-stop @nqst #268)
- xhrupload: add XHRUpload a more flexible successor to Multipart, so that S3 plugin can depend on it (@goto-bus-stop #242)
- core: add getFile method (@goto-bus-stop, #263)
- provider: use informer to display errors (@ifedapoolarewaju)
- provider: flatten instagram carousels #234 (@ifedapoolarewaju)
- server: add uppy-server url as `i-am` header (@ifedapoolarewaju)
- server: disable socket channel from restarting an already completed file download (@ifedapoolarewaju)
- server: make uppy client whitelisting optional. You may use wildcard instead (@ifedapoolarewaju)
- server: master oauth redirect uri for multiple uppy-server instances
- server: options support for redis session storage on standalone server (@ifedapoolarewaju)
- server: start uppy-server as binary `uppy-server` (@ifedapoolarewaju)
- server: store downloaded files based on uuids (@ifedapoolarewaju)
- server: store upload state on redis (@ifedapoolarewaju)
- server: use uppy informer for server errors (@ifedapoolarewaju, #272)
- server: whitelist multiple uppy clients (@ifedapoolarewaju)
- transloadit: emit an event when an assembly is created (@goto-bus-stop / #244)
- transloadit: function option for file-dependent `params` (@goto-bus-stop / #250)
- tus: Save upload URL early on (@goto-bus-stop #261)
- tus: return immediately if no files are selected (@goto-bus-stop #245)
- uppy-server: add uppy-server metrics to Librato (@ifedapoolarewaju @kiloreux)
- webcam: add 1, 2, 3, smile! to webcam, onBeforeSnapshothook (@arturi, #187, #248)
- website: live example on the homepage, “try me” button, improve /examples (@arturi)

### 0.17.0

Released: 2017-07-02

- core: restrictions — by file type, size, number of files (@arturi)
- provider: improve UI: improve overall look, breadcrumbs, more responsive (@arturi)
- core: css-in-js demos, try template-css (@arturi @goto-bus-stop #239)
- core: add `uppy.reset()` as discussed in #179 (@arturi)
- core: add nanoraf https://github.com/yoshuawuyts/choo/pull/135/files?diff=unified (@goto-bus-stop, @arturi)
- core: file type detection: archives, markdown (possible modules: file-type, identify-filetype) example: http://requirebin.com/?gist=f9bea9602030f1320a227cf7f140c45f, http://stackoverflow.com/a/29672957 (@arturi)
- dashboard: make file icons prettier: https://uppy.io/images/blog/0.16/service-logos.png (@arturi, @nqst / #215)
- fileinput: allow retriving fields/options from form (@arturi #153)
- server: configurable server port (@ifedapoolarewaju)
- server: support for custom providers (@ifedapoolarewaju)
- statusbar: also show major errors, add “error” state (@goto-bus-stop)
- statusbar: pre/postprocessing status updates in the StatusBar (@goto-bus-stop, #202)
- statusbar: show status “Upload started...” when the remote upload has begun, but no progress events received yet (@arturi)
- statusbar: work towards extracting StatusBar to a separate plugin, bundle that with Dashboard? (@goto-bus-stop, @arturi)
- tus/uppy-server: Support metadata in remote tus uploads (@ifedapoolarewaju, @goto-bus-stop / #210)
- uploaders: add direct-to-s3 upload plugin and test it with the flow to then upload to transloadit, stage 1, WIP (@goto-bus-stop)
- uppy/uppy-server: Make a barely working Instagram Plugin (@ifedapoolarewaju / #21)
- uppy/uppy-server: Make a barely working Instagram Plugin (@ifedapoolarewaju / #21)
- uppy/uppy-server: allow google drive/dropbox non-tus (i.e multipart) remote uploads (@arturi, @ifedapoolarewaju / #205)
- uppy/uppy-server: some file types cannot be downloaded/uploaded on google drive (e.g google docs). How to handle that? (@ifedapoolarewaju)
- uppy: fix google drive uploads on mobile (double click issue) (@arturi)

### 0.16.2

Released: 2017-05-31.

- core: update prettier-bytes to fix the IE support issue https://github.com/Flet/prettier-bytes/issues/3 (@arturi)
- core: use URL.createObjectURL instead of resizing thumbnails (@arturi, @goto-bus-stop / #199)
- dashboard: Fix ETA when multiple files are being uploaded (@goto-bus-stop, #197)
- transloadit: Fix receiving assembly results that are not related to an input file (@arturi, @goto-bus-stop / #201)
- transloadit: Use the `tus_upload_url` to reliably link assembly results with their input files (@goto-bus-stop / #207)
- transloadit: move user-facing strings into locale option (@goto-bus-stop / https://github.com/transloadit/uppy/commit/87a22e7ee37b6fa3754fa34868516a6700306b60)
- webcam: Mute audio in realtime playback (@goto-bus-stop / #196)

### 0.16.1

Released: 2017-05-13

- temporarily downgrade yo-yoify, until shama/yo-yoify#45 is resolved (@arturi / https://github.com/transloadit/uppy/commit/6292b96)

### 0.16.0

Released: 2017-05-12.
Theme: Transloadit integration, getting things in order.
Favorite Uppy Server version: 0.5.0.

- uploaders: make sure uploads retry/resume if started when offline or disconnected, retry when back online / failed https://github.com/transloadit/uppy/pull/135 (@arturi, @ifedapoolarewaju)
- transloadit: add basic (beta) version of Transloadit plugin (@goto-bus-stop, @kvz, @tim-kos / #28)
- transloadit: emit an upload event w/ tl data when a file upload is complete (#191 @goto-bus-stop)
- webcam: implement reading audio+video from Webcam (@goto-bus-stop / #175)
- webcam: Make the webcam video fill the available space as much as possible (@goto-bus-stop / #190)
- tus: Merge tus-js-client options with uppy-tus. Hence, enable custom headers support (@goto-bus-stop)
- multipart/tus: Remove Promise.all() calls with unused results (@goto-bus-stop / #121)
- dashboard: fix Dashboard modal close button position (@goto-bus-stop / #171)
- core: pass through errors (@goto-bus-stop / #185)
- core: accept a DOM element in `target:` option (@goto-bus-stop / #169)
- core: Remove the last few potentially buggy uses of `document.querySelector` (@goto-bus-stop)
- dashboard: Fix dashboard width when multiple instances exist (@goto-bus-stop / #184)
- dashboard: add service logo / name to the selected file in file list (@arturi)
- server: begin adding automated tests, maybe try https://facebook.github.io/jest (@ifedapoolarewaju)
- server: add image preview / thumbnail for remote files, if its in the API of services ? (@ifedapoolarewaju)
- server: research parallelizing downloading/uploading remote files: start uploading chunks right away, while still storing the file on disk (@ifedapoolarewaju)
- server: delete file from local disk after upload is successful (@ifedapoolarewaju)
- website: try on a Github ribbon http://tholman.com/github-corners/ (@arturi / #150)
- website: different meta description for pages and post (@arturi)
- server: well documented README (@ifedapoolarewaju)
- react: High-level React Components (@goto-bus-stop / #170)
- core: add `uppy.close()` for tearing down an Uppy instance (@goto-bus-stop / #182)
- core: replace `babel-preset-es2015-loose` by standard es2015 preset with `loose` option (@goto-bus-stop / #174)

### 0.15.0

Released: 2017-03-02.
Theme: Speeding and cleaning.
Favorite Uppy Server version: 0.4.0.

- build: update dependencies and eslint-plugin-standard, nodemon --> onchange, because simpler and better options (@arturi)
- build: fix `Function.caller` issue in `lib` which gets published to NPM package, add babel-plugin-yo-yoify (@arturi #158 #163)
- provider: show error view for things like not being able to connect to uppy server should this be happening when uppy-server is unavailable http://i.imgur.com/cYJakc9.png (@arturi, @ifedapoolarewaju)
- provider: loading indicator while the GoogleDrive / Dropbox files are loading (@arturi, @ifedapoolarewaju)
- provider: logout link/button? (@arturi, @ifedapoolarewaju)
- provider: fix breadcrumbs (@ifedapoolarewaju)
- server: refactor local/remote uploads in tus, allow for pause/resume with remote upload (@arturi, @ifedapoolarewaju)
- server: throttle progress updates sent through websockets, sometimes it can get overwhelming when uploads are fast (@ifedapoolarewaju)
- server: pass file size from Google Drive / Dropbox ? (@ifedapoolarewaju)
- server: return uploaded file urls (from Google Drive / Dropbox) ? (@ifedapoolarewaju)
- server: research having less permissions, smaller auth expiration time for security (@ifedapoolarewaju)
- dashboard: basic React component (@arturi)
- core: experiment with `nanoraf` and `requestAnimationFrame` (@arturi)
- core: add throttling of progress updates (@arturi)
- dashobard: fix Missing `file.progress.bytesTotal` property  (@arturi #152)
- dashboard: switch to prettier-bytes for more user-friendly progress updates (@arturi)
- dashboard: fix `updateDashboardElWidth()` not firing in time, causing container width to be 0 (@arturi)
- multipart: treat all 2xx responses as successful, return xhr object in `core:upload-success` (@arturi #156 #154)
- dashboard: throttle StatusBar numbers, so they update only once a second (@arturi, @acconut)
- dashboard: add titles to pause/resume/cancel in StatusBar (@arturi)
- dashboard: precise `circleLength` and `stroke-dasharray/stroke-dashoffset` calculation for progress circles on FileItem (@arturi)
- dashboard: don’t show per-file detailed progress by default — too much noise (@arturi)
- website: blog post and images cleanup (@arturi)

### 0.14.0

Released: January 27, 2017.
Theme: The new 13: Responsive Dashboard, Standalone & Pluggable Server, Dropbox.
Uppy Server version: 0.3.0.

- dashboard: use `isWide` prop/class instead of media queries, so that compact/mobile version can be used in bigger screens too (@arturi)
- dashboard: basic “list” view in addition to current “grid” view (@arturi)
- dashboard: more icons for file types (@arturi)
- dashboard: add totalSize and totalUploadedSize to StatusBar (@arturi)
- dashboard: figure out where to place Informer, accounting for StatusBar — over the StatusBar for now (@arturi)
- dashboard: add `<progress>` element for progressbar, like here https://overcast.fm/+BtuxMygVg/. Added hidden for now, for semantics/accessibility (@arturi)
- dragdrop: show number of selected files, remove upload btn (@arturi)
- build: exclude locales from build (@arturi)
- core: i18n for each plugin in options — local instead of global (@arturi)
- core: add default pluralization (can be overrinden in plugin options) to Translator (@arturi)
- core: use yo-yoify to solve [Function.caller / strict mode issue](https://github.com/shama/bel#note) and make our app faster/smaller by transforming template strings into pure and fast document calls (@arturi)
- server: a pluggable uppy-server (express / koa for now) (@ifedapoolarewaju)
- server: standalone uppy-server (@ifedapoolarewaju)
- server: Integrate dropbox plugin (@ifedapoolarewaju)
- server: smooth authentication: after auth you are back in your app where you left, no page reloads (@ifedapoolarewaju)
- tus: fix upload progress from uppy-server (@arturi, @ifedapoolarewaju)
- core: basic React component — DnD (@arturi)
- core: fix support for both ES6 module import and CommonJS requires with `add-module-exports` babel plugin (@arturi)

### 0.13.0

To be released: December 23, 2016.
Theme: The release that wasn't 🎄.

### 0.12.0

Released: November 25, 2016.
Theme: Responsive. Cancel. Feedback. ES6 Server.
Uppy Server version: 0.2.0.

- meta: write 0.12 release blog post (@arturi)
- core: figure out import/require for core and plugins — just don’t use spread for plugins (@arturi)
- meta: create a demo video, showcasing Uppy Dashboard for the main page, like https://zeit.co/blog/next (@arturi)
- meta: update Readme, update screenshot (@arturi)
- server: add pre-commit and lint-staged (@arturi)
- server: re-do build setup: building at `deploy` and `prepublish` when typing `npm run release:patch` 0.0.1 -> 0.0.2 (@ifedapoolarewaju)
- server: re-do build setup: es6 `src` -> es5 `lib` (use plugin packs from Uppy)
- server: re-do build setup: `eslint --fix ./src` via http://standardjs.com (@ifedapoolarewaju)
- server: re-do build setup: `babel-node` or `babel-require` could do realtime transpiling for development (how does that hook in with e.g. `nodemon`?) (@ifedapoolarewaju)
- server: refacor: remove/reduce file redundancy (@ifedapoolarewaju)
- server: error handling: 404 and 401 error handler (@ifedapoolarewaju)
- server: bug fix: failing google drive (@ifedapoolarewaju)
- webcam: stop using the webcam (green light off) after the picture is taken / tab is hidden (@arturi)
- core: allow usage without `new`, start renaming `Core()` to `Uppy()` in examples (@arturi)
- core: api — consider Yosh’s feedback and proposals https://gist.github.com/yoshuawuyts/b5e5b3e7aacbee85a3e61b8a626709ab, come up with follow up questions (@arturi)
- dashboard: local mode — no acquire plugins / external services, just DnD — ActionBrowseTagline (@arturi)
- dashboard: only show pause/resume when tus is used (@arturi)
- dashboard: cancel uploads button for multipart (@arturi)
- dashboard: responsive design — stage 1 (@arturi)
- meta: write 0.11 release blog post (@arturi)

### 0.11.0

Released: November 1, 2016. Releasemaster: Artur.
Theme: StatusBar and API docs.

- core: log method should have an option to throw error in addition to just logging (@arturi)
- experimental: PersistentState plugin that saves state to localStorage — useful for development (@arturi)
- dashboard: implement new StatusBar with progress and pause/resume buttons https://github.com/transloadit/uppy/issues/96#issuecomment-249401532 (@arturi)
- dashboard: attempt to throttle StatusBar, so it doesn’t re-render too often (@arturi)
- dashboard: refactor — only load one acquire panel at a time (activeAcquirer or empty), change focus behavior, utilize onload/onunload
- experimental: create a Dashboard UI for Redux refactor (@hedgerh)
- dashboard: make trigger optional — not needed when rendering inline (@arturi)
- fileinput: pretty input element #93 (@arturi)
- meta: document current Uppy architecture and question about the future (@arturi, @hedgerh)
- test: see about adding tests for autoProceed: true (@arturi)
- website: and ability to toggle options in Dashboard example: inline/modal, autoProceed, which plugins are enabled #89 (@arturi)
- website: finish https upgrade for uppy.io, uppy-server and tus, set up pingdom notifications (@arturi, @kvz, @hedgerh)
- website: update guide, API docs and main page example to match current actual API (@arturi)
- uppy-server: Make uppy server have dynamic controllers (@hedgerh)

### 0.10.0

Released: Septermber 23, 2016. Releasemaster: Artur.
Theme: Getting together.

- core: expose some events/APIs/callbacks to the user: `onFileUploaded`, `onFileSelected`, `onAllUploaded`, `addFile` (or `parseFile`), open modal... (@arturi, @hedgerh)
- core: how would Uppy work without the UI, if one wants to Uppy to just add files and upload, while rendering preview and UI by themselves #116 — discussion Part 1 (@arturi, @hedgerh)
- core: refactor towards react compatibility as discussed in https://github.com/transloadit/uppy/issues/110 (@hedgerh)
- core: CSS modules? allow bundling of CSS in JS for simple use in NPM? See #120#issuecomment-242455042, try https://github.com/rtsao/csjs — verdict: not yet, try again later (@arturi, @hedgerh)
- core: try Web Workers and FileReaderSync for image resizing again — still slow, probably message payload between webworker and regular thread is huge (@arturi)
- core: i18n strings should extend default en_US dictionary — if a certain string in not available in German, English should be displayed (@arturi)
- dashboard: refactor to smaller components, pass props down (@arturi)
- dashboard: option to render Dashboard inline instead of a modal dialog (@arturi)
- dashboard: global circular progress bar, try out different designs for total upload speed and ETA (@arturi)
- dashboard: show total upload speed and ETA, for all files (@arturi)
- dashboard: copy link to uploaded file button, cross-browser (@arturi) (http://i.imgur.com/b1Io34n.png) (@arturi)
- dashobard: refreshed design and grand refactor (@arturi)
- dashboard: improve file paste the best we can http://stackoverflow.com/a/22940020 (@arturi)
- provider: abstract google drive into provider plugin for reuse (@hedgerh)
- google drive: improve UI (@hedgerh)
- tus: add `resumable` capability flag (@arturi)
- tus: start fixing pause/resume issues and race conditions (@arturi)
- test: working Uppy example on Require Bin — latest version straight from NPM http://requirebin.com/?gist=54e076cccc929cc567cb0aba38815105 (@arturi @acconut)
- meta: update readme docs, add unpkg CDN links (https://releases.transloadit.com/uppy/v0.22.0/dist/uppy.min.css) (@arturi)
- meta: write 0.10 release blog post (@arturi)

### 0.9.0

Released: August 26, 2016. Releasemaster: Harry.

Theme: Making Progress, Then Pause & Resume.

- dashboard: informer interface: message when all uploads are "done" (@arturi)
- meta: write 0.9 release blog post (@hedgerh)
- webcam: a barely working webcam record & upload (@hedgerh)
- metadata: Uppy + tus empty metadata value issue in Safari https://github.com/tus/tus-js-client/issues/41 --> tus issue — nailed down, passed to @acconut (@arturi, @acconut)
- core: experiment with switching to `virtual-dom` in a separate branch; experiment with rollup again (@arturi)
- core: figure out race conditions (animations not completing because file div gets re-added to the dom each time) with `yo-yo`/`morphdom` https://github.com/shama/bel/issues/26#issuecomment-238004130 (@arturi)
- core: switch to https://github.com/sethvincent/namespace-emitter — smaller, allows for `on('*')` (@arturi)
- dashboard: add aria-labels and titles everywhere to improve accessibility #114 (@arturi)
- dashboard: file name + extension should fit on two lines, truncate in the middle (maybe https://developer.mozilla.org/en-US/docs/Web/API/CanvasRenderingContext2D/measureText) (@arturi)
- dashboard: implement a circular progress indicator on top of the fileItem with play/pause (@arturi)
- dashboard: refactor to smaller components, as discussed in #110 (@arturi)
- dashboard: show upload remaining time and speed, option to disable (@arturi)
- google drive: refactor to smaller components, as discussed in #110 (@hedgerh)
- meta: reach out to choo author (@arturi)
- meta: write 0.8 release blog post (@arturi)
- metadata: add labels to fields in fileCard (@arturi)
- metadata: the aftermath — better UI (@arturi)
- test: Get IE6 on Win XP to run Uppy and see it fall back to regular form upload #108 (@arturi)
- test: refactor tests, add DragDrop back (@arturi)
- tus: update uppy to tus-js-client@1.2.1, test on requirebin (@arturi)
- tus: add ability to pause/resume all uploads at once (@arturi)
- tus: add ability to pause/resume upload (@arturi)

### 0.8.0

Released: July 29, 2016. Releasemaster: Artur.
Theme: The Webcam Edition.

- core: fix bug: no meta information from uppy-server files (@hedgerh)
- core: fix bug: uppy-server file is treated as local and directly uploaded (@hedgerh)
- uppy-server: hammering out websockets/oauth (@hedgerh, @acconut)
- debugger: introduce MagicLog as a way to debug state changes in Uppy (@arturi)
- modifier: A MetaData plugin to supply meta data (like width, tag, filename, user_id) (@arturi)
- modifier: pass custom metadata with non-tus-upload. Maybe mimic meta behavior of tus here, too (@arturi)
- modifier: pass custom metadata with tus-upload with tus-js-client (@arturi)
- webcam: initial version: webcam light goes on (@hedgerh)
- progress: better icons, styles (@arturi)
- core: better mime/type detection (via mime + extension) (@arturi)
- core: add deep-freeze to getState so that we are sure we are not mutating state accidentally (@arturi)
- meta: release “Uppy Begins” post (@arturi @kvz)
- meta: better readme on GitHub and NPM (@arturi)
- test: add pre-commit & lint-staged (@arturi)
- test: add next-update https://www.npmjs.com/package/next-update to check if packages we use can be safely updated (@arturi)
- website: blog polish — add post authors and their gravatars (@arturi)
- dashboard: UI revamp, more prototypes, background image, make dashboard nicer (@arturi)
- dashboard: try a workflow where import from external service slides over and takes up the whole dashboard screen (@arturi)
- modal: merge modal and dashboard (@arturi)

### 0.7.0

Released: July 11, 2016.
Theme: Remote Uploads, UI Redesign.

- core: Investigate if there is a way to manage an oauth dialog and not navigate away from Uppy; Put entire(?) state into oauth redirect urls / LocalStorage with an identifier ? (@hedgerh)
- core: Rethink UI: Part I (interface research for better file selection / progress representation) (@arturi)
- core: let user cancel uploads in progress (@arturi)
- core: resize image file previews (to 100x100px) for performance (@arturi)
- server: add tus-js-client when it's node-ready (@hedgerh)
- server: make uppy-server talk to uppy-client in the browser, use websockets. (@hedgerh)
- dashboard: new “workspace” plugin, main area that allows for drag & drop and shows progress/actions on files, inspired by ProgressDrawer
- website: add new logos and blog (@arturi)
- drive: Return `cb` after writing all files https://github.com/transloadit/uppy-server/commit/4f1795bc55869fd098a5c81a80edac504fa7324a#commitcomment-17385433 (@hedgerh)
- server: Make Google Drive files to actually upload to the endpoint (@hedgerh)
- build: browsersync does 3 refreshes, can that be one? should be doable via cooldown/debounce? -> get rid of require shortcuts (@arturi)
- build: regular + min + gzipped versions of the bundle (@arturi)
- build: set up a simple and quick dev workflow — watch:example (@arturi)

### 0.6.4

Released: June 03, 2016.
Theme: The aim low release.

- build: minification of the bundle (@arturi)
- build: revisit sourcemaps for production. can we have them without a mandatory extra request?
- build: supply Uppy es5 and es6 entry points in npm package (@arturi)
- build: switch to https://www.npmjs.com/package/npm-run-all instead of parallelshell (@arturi)
- drive: Make sure uppy-server does not explode on special file types: https://dl.dropboxusercontent.com/s/d4dbxitjt8clo50/2016-05-06%20at%2022.41.png (@hedgerh)
- modal: accessibility. focus on the first input field / button in tab panel (@arturi)
- progressdrawer: figure out crazy rerendering of previews by yoyo/bel: https://github.com/shama/bel/issues/26, https://github.com/shama/bel/issues/27 (@arturi)
- core: substantial refactor of mount & rendering (@arturi)
- core: better state change logs for better debugging (@arturi)
- progressdrawer: improve styles, add preview icons for all (@arturi)
- server: Start implementing the `SERVER-PLAN.md`, remote files should be added to `state.files` and marked as `remote` (@hedgerh)
- test: Add pass/fail Saucelabs flag to acceptance tests (@arturi)
- website: Polish Saucelabs stats (social badge + stats layout) (@arturi)
- meta: Create Uppy logos (@markstory)
- website: fix examples and cleanup (@arturi)
- website: Add Saucelabs badges to uppy.io (@kvz)
- website: fix disappearing icons issue, `postcss-inline-svg` (@arturi)

### 0.0.5

Released: May 07, 2016.
Theme: Acceptance tests and Google Drive Polish.

- test: Wire saucelabs and travis togeteher, make saucelabs fail fatal to travis builds
- test: Add `addFile`-hack so we can have acceptance tests on Safari as well as Edge (@arturi)
- drive: possible UI polish (@hedgerh)
- drive: write files to filesystem correctly (@hedgerh)
- test: Fix 15s timeout image.jpg (@arturi)
- test: Sign up for Browserstack.com Live account so we can check ourselves what gives and verify saucelabs isn't to blame (@arturi) <-- Turns out, Saucelabs already does that for us
- test: Get tests to pass Latest version of Internet Explorer (Windows 10), Safari (OSX), Firefox (Linux), Opera (Windows 10) (@arturi) <-- IE 10, Chrome, Firefox on Windows and Linux, but not Safari and Microsoft Edge — Selenium issues
- test: Get saucelabs to show what gives (errors, screenshots, anything) (@arturi)
- build: sourcemaps for local development (@arturi) <-- Not adding it in production to save the extra request. For local dev, this was added already via Browserify
- core: Add polyfill for `fetch` (@hedgerh)
- core: Apply plugins when DOM elements aren't static (#25)
- core: figure out the shelf thing https://transloadit.slack.com/archives/uppy/p1460054834000504 https://dl.dropboxusercontent.com/s/ypx6a0a82s65o0z/2016-04-08%20at%2010.38.png (@arturi, @hedgerh)
- core: reduce the monstrous 157.74Kb prebuilt bundle footprint https://dl.dropboxusercontent.com/s/ypx6a0a82s65o0z/2016-04-08%20at%2010.38.png <-- we see no way to optimize at this stage
- drive: add breadcrumb navigation (@hedgerh)
- drive: convert google docs to office format (@hedgerh)
- modal: Avoid duplicating event listeners <-- deprecated by yoyo
- progressbar: make it great again (@arturi)
- progressdrawer: figure out why the whole list is replaced with every update (dom diff problems) (@arturi)
- test: Let Travis use the Remote WebDriver instead of the Firefox WebDriver (https://docs.travis-ci.com/user/gui-and-headless-browsers/#Using-Sauce-Labs), so Saucelabs can run our acceptance tests against a bunch of real browsers. Local acceptance tests keep using Firefox <-- need to add command to Travis (@arturi)
- test: Move failing multipart test back from `v0.0.5` dir, make it pass (@arturi)
- tus: Add support tus 1.0 uploading capabilities (#3) <-- works!
- website: Make cycling through taglines pretty (in terms of code and a nice animation or sth) (@arturi)
- website: Move the activity feed from http://uppy.io/stats to the Uppy homepage (@arturi)
- website: Polish http://uppy.io/stats and undo its CSS crimes (@arturi)

### 0.0.4

Released: April 13, 2016.

- server: Upgrade to 0.0.4 (@kvz)
- drive: Add Google Drive plugin unit test (@hedgerh)
- drive: Add a barely working Google Drive example (without Modal, via e.g. `target: "div#on-my-page"`) (@hedgerh)
- drive: Make sure http://server.uppy.io is targeted on uppy.io; and localhost is targeted elsewhere (also see https://github.com/hughsk/envify) (@kvz)
- test: Setup one modal/dragdrop acceptance test (@arturi)
- drive: Make sure http://server.uppy.io is targeted on uppy.io; and localhost is targeted elsewhere (also see https://github.com/hughsk/envify) (@kvz)
- website: Add a http://uppy.io/stats page that inlines disc.html as well as displays the different bundle sizes, and an activity feed (@kvz)
- dragdrop: refactor & improve (@arturi)
- website: fix i18n & DragDrop examples (@arturi)
- website: Provide simple roadmap in examples (#68, @kvz)
- website: Upgrade Hexo (@kvz)
- test: Make failing acceptance tests fatal (@kvz)
- allow for continuous `acquiring`, even after all plugins have “run” (@arturi, @hedgerh)
- build: clean up package.json. We've accumulated duplication and weirdness by hacking just for our current problem without keeping a wider view of what was already there (@arturi)
- build: fix browsersync & browserify double reloading issue (@arturi)
- build: sourcemaps for examples (@arturi)
- complete: `Complete` Plugin of type/stage: `presenter`. "You have successfully uploaded `3 files`". Button: Close modal. (@arturi)
- core: allow for continuous `acquiring`, even after all plugins have “run” (@arturi, @hedgerh)
- core: come up with a draft standard file format for internal file handling (@arturi)
- core: Pluralize collections (locales, just l like plugins) (@kvz)
- core: re-think running architecture: allow for `acquiring` while `uploading` (@arturi)
- core: Rename `progress` to `progressindicator` (@kvz)
- core: Rename `selecter` to `acquirer` (@kvz)
- core: Rename `view` to `orchestrator` (@kvz)
- core: start on component & event-based state management with `yo-yo` (@arturi)
- core: Upgrade from babel5 -> babel6 (@kvz)
- dragdrop: Fix 405 Not Allowed, (error) handling when you press Upload with no files (#60, @arturi, thx @hpvd)
- modal: `UppyModal [type=submit] { display: none }`, use Modal's own Proceed button to progress to next stage (@arturi)
- modal: covert to component & event-based state management (@arturi)
- modal: Make sure modal renders under one dom node — should everything else too? (@arturi, @hedgerh)
- modal: refactor and improve (@arturi)
- progressdrawer: show link to the uploaded file (@arturi)
- progressdrawer: show file type names/icons for non-image files (@arturi)
- progressdrawer: show uploaded files, display uploaded/selected count, disable btn when nothing selected (@arturi)
- progressdrawer: implement basic version, show upload progress for individual files (@arturi)
- progressdrawer: show previews for images (@arturi)
- server: Add a deploy target for uppy-server so we can use it in demos (#39, @kvz)
- test: Add a passing dummy i18n acceptance test, move failing multipart test to `v0.5.0` dir (@kvz)
- test: Add acceptance tests to Travis so they are run on every change (@kvz)
- test: Get Firefox acceptance tests up and running both local and on Travis CI. Currently both failing on `StaleElementReferenceError: Element not found in the cache - perhaps the page has changed since it was looked up` https://travis-ci.org/transloadit/uppy/builds/121175389#L478
- test: Get saucelabs account https://saucelabs.com/beta/signup/OSS/None (@hedgerh)
- test: Install chromedriver ()
- test: Switch to using Firefox for acceptable tests as Travis CI supports that (https://docs.travis-ci.com/user/gui-and-headless-browsers/#Using-xvfb-to-Run-Tests-That-Require-a-GUI) (@kvz)
- test: Write one actual test (e.g. Multipart) (#2, #23, @hedgerh)
- tus: Resolve promise when all uploads are done or failed, not earlier (currently you get to see '1 file uploaded' and can close the modal while the upload is in progress) (@arturi)
- website: Filter taglines (@kvz)
- website: utilize browserify index exposers to rid ourselves of `../../../..` in examples (@kvz)

### 0.0.3

Released: March 01, 2016.

- core: push out v0.0.3 (@kvz)
- build: release-(major|minor|patch): git tag && npm publish (@kvz)
- core: Allow users to set DOM elements or other plugins as targets (@arturi)
- core: Create a progressbar/spinner/etc plugin (#18, @arturi)
- core: Decide on how we ship default styles: separate css file, inline (@kvz, @hedgerh, @arturi, @tim-kos)
- core: Decide on single-noun terminology (npm, umd, dist, package, cdn, module -> bundler -> bundle), and call it that through-out (@kvz)
- core: throw an error when one Plugin is `.use`d twice. We don't support that now, and will result in very confusing behavior (@kvz)
- dragdrop: Convert `DragDrop` to adhere to `Dummy`'s format, so it's compatible with the new Modal (@arturi)
- drive: Convert `GoogleDrive` to adhere to `Dummy`'s format, so it's compatible with the new Modal (@hedgerh)
- modal: Add barely working Modal plugin that can be used as a target (#53, #50, @arturi)
- modal: Improve Modal API (@arturi, @kvz)
- modal: Make `ProgressBar` work with the new Modal (@kvz, @arturi)
- modal: Make Modal prettier and accessible using Artur's research (@arturi)
- modal: Make the Modal look like Harry's sketchup (@arturi)
- modal: Rename FakeModal to Modal, deprecating our old one (@kvz)
- modal: use classes instead of IDs and buttons instead of links (@arturi)
- server: `package.json` (@hedgerh)
- test: Fix and enable commented out `use plugins` & other core unit test (@arturi)

### 0.0.2

Released: February 11, 2016.

- build: Use parallelshell and tweak browserify to work with templates (@arturi)
- core: Add basic i18n support via `core.translate()` and locale loading (#47, @arturi)
- core: implement a non-blocking `install` method (for Progressbar, for example)  (@arturi, @kvz)
- core: Implement ejs or es6 templating (@arturi, @hedgerh)
- core: Improve on `_i18n` support, add tests (#47, @arturi)
- core: Integrate eslint in our build procedure and make Travis fail on errors found in our examples, Core and Plugins, such as `> 100` char lines (@kvz)
- docs: Fix build-documentation.js crashes, add more docs to Utils and Translator (@arturi, @kvz)
- dragdrop: Use templates, autoProceed setting, show progress (#50, #18, @arturi)
- meta: Implement playground to test things in, templates in this case
- server: Create a (barely) working uppy-server (#39, @hedgerh)
- website: Fix Uppy deploys (postcss-svg problem) (@arturi, @kvz)

### 0.0.1

Released: December 20, 2015.

- core: Individual progress (#24)
- core: Setup basic Plugin system (#1, #4, #20)
- core: Setup build System (#30, #13, @hedgerh)
- dragdrop: Add basic DragDrop plugin example (#7)
- dropbox: Add basic Dropbox plugin example (#31)
- website: Add CSS Framework (#14)
- website: Create Hexo site that also contains our playground (#5, #34, #12 #22, #44, #35, #15, #37, #40, #43)<|MERGE_RESOLUTION|>--- conflicted
+++ resolved
@@ -12,7 +12,6 @@
 
 In the current stage we aim to release a new version at least every month.
 
-<<<<<<< HEAD
 ## 3.0.0-beta.3
 
 Released: 2022-07-27
@@ -134,7 +133,8 @@
 - @uppy/companion: remove support for EOL versions of Node.js (Antoine du Hamel / #3784)
 - @uppy/react: refactor to ESM (Antoine du Hamel / #3780)
 - @uppy/transloadit: remove IE 10 hack (Antoine du Hamel / #3777)
-=======
+
+
 ## 2.13.2
 
 Released: 2022-08-02
@@ -151,9 +151,7 @@
 - @uppy/tus: fix dependencies (Antoine du Hamel / #3923)
 - meta: doc: fix linter failure in `image-editor.md` (Antoine du Hamel / #3924)
 - meta: doc: Fix typo in image-editor.md (Ikko Ashimine / #3921)
-- @uppy/robodog: Fix Robodog CDN url in readme.md (Artur Paikin / #3922)
 - website: Docs and header fix (Artur Paikin / #3920)
->>>>>>> 8f722804
 
 
 ## 2.13.1
