--- conflicted
+++ resolved
@@ -486,7 +486,12 @@
       },
     },
     {
-<<<<<<< HEAD
+      files: ['packages/@uppy/*/src/**/*.ts', 'packages/@uppy/*/src/**/*.tsx'],
+      'rules': {
+        '@typescript-eslint/explicit-function-return-type': 'error',
+      },
+    },
+    {
       files: [
         './packages/@uppy/companion/**/*.ts',
       ],
@@ -501,11 +506,6 @@
         '@typescript-eslint/no-var-requires': 'off',
         'import/prefer-default-export': 'off',
         'global-require': 'off',
-=======
-      files: ['packages/@uppy/*/src/**/*.ts', 'packages/@uppy/*/src/**/*.tsx'],
-      'rules': {
-        '@typescript-eslint/explicit-function-return-type': 'error',
->>>>>>> 9e3acf66
       },
     },
     {
