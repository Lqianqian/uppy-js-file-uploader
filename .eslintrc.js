/* eslint-disable quote-props */

'use strict'

const svgPresentationAttributes = [
  'alignment-baseline', 'baseline-shift', 'class', 'clip', 'clip-path', 'clip-rule', 'color', 'color-interpolatio', 'color-interpolatio-filters', 'color-profile', 'color-rendering', 'cursor', 'direction', 'display', 'dominant-baseline', 'enable-background', 'fill', 'fill-opacity', 'fill-rule', 'filter', 'flood-color', 'flood-opacity', 'font-family', 'font-size', 'font-size-adjust', 'font-stretch', 'font-style', 'font-variant', 'font-weight', 'glyph-orientation-horizontal', 'glyph-orientation-vertical', 'image-rendering', 'kerning', 'letter-spacing', 'lighting-color', 'marker-end', 'marker-mid', 'marker-start', 'mask', 'opacity', 'overflow', 'pointer-events', 'shape-rendering', 'stop-color', 'stop-opacity', 'stroke', 'stroke-dasharray', 'stroke-dashoffset', 'stroke-linecap', 'stroke-linejoin', 'stroke-miterlimit', 'stroke-opacity', 'stroke-width', 'text-anchor', 'text-decoration', 'text-rendering', 'transform', 'transform-origin', 'unicode-bidi', 'vector-effect', 'visibility', 'word-spacing', 'writing-mod',
]

module.exports = {
  root: true,
  extends: ['transloadit'],
  env: {
    es6: true,
    jest: true,
    node: true,
    // extra:
    browser: true,
  },
  globals: {
    globalThis: true,
    hexo: true,
    window: true,
  },
  plugins: [
    '@babel/eslint-plugin',
    'jest',
    'markdown',
    'node',
    'prefer-import',
    'promise',
    'react',
    // extra:
    'compat',
    'jsdoc',
    'unicorn',
  ],
  parser: '@babel/eslint-parser',
  parserOptions: {
    sourceType: 'script',
    ecmaVersion: 2022,
    ecmaFeatures: {
      jsx: true,
    },
  },
  rules: {
    // transloadit rules we are actually ok with in the uppy repo
    'import/extensions': 'off',
    'object-shorthand': ['error', 'always'],
    'strict': 'off',
    'key-spacing': 'off',
    'max-classes-per-file': ['error', 2],
    'react/no-unknown-property': ['error', {
      ignore: svgPresentationAttributes,
    }],

    // rules we want to enforce
    'array-callback-return': 'error',
    'implicit-arrow-linebreak': 'error',
    'import/no-dynamic-require': 'error',
    'import/no-extraneous-dependencies': 'error',
    'max-len': 'error',
    'no-empty': 'error',
    'no-bitwise': 'error',
    'no-continue': 'error',
    'no-lonely-if': 'error',
    'no-nested-ternary': 'error',
    'no-restricted-properties': 'error',
    'no-return-assign': 'error',
    'no-underscore-dangle': 'error',
    'no-unused-expressions': 'error',
    'no-unused-vars': 'error',
    'no-useless-concat': 'error',
    'no-var': 'error',
    'node/handle-callback-err': 'error',
    'prefer-destructuring': 'error',
    'prefer-spread': 'error',
    'unicorn/prefer-node-protocol': 'error',

    // transloadit rules we would like to enforce in the future
    // but will require separate PRs to gradually get there
    // and so the meantime: just warn
    'class-methods-use-this': ['warn'],
    'consistent-return': ['warn'],
    'default-case': ['warn'],
    'global-require': ['warn'],
    'import/no-unresolved': ['warn'],
    'import/order': ['warn'],
    'no-mixed-operators': ['warn'],
    'no-param-reassign': ['warn'],
    'no-redeclare': ['warn'],
    'no-shadow': ['warn'],
    'no-use-before-define': ['warn', { 'functions': false }],
    'radix': ['warn'],
    'react/button-has-type': 'error',
    'react/destructuring-assignment': ['warn'],
    'react/forbid-prop-types': 'error',
    'react/jsx-props-no-spreading': ['warn'],
    'react/no-access-state-in-setstate': 'error',
    'react/no-array-index-key': 'error',
    'react/no-deprecated': 'error',
    'react/no-this-in-sfc': 'error',
    'react/no-will-update-set-state': 'error',
    'react/prefer-stateless-function': 'error',
    'react/sort-comp': 'error',
    'react/style-prop-object': 'error',

    // accessibility
    'jsx-a11y/alt-text': 'error',
    'jsx-a11y/anchor-has-content': 'error',
    'jsx-a11y/click-events-have-key-events': 'error',
    'jsx-a11y/control-has-associated-label': 'error',
    'jsx-a11y/label-has-associated-control': 'error',
    'jsx-a11y/media-has-caption': 'error',
    'jsx-a11y/mouse-events-have-key-events': 'error',
    'jsx-a11y/no-interactive-element-to-noninteractive-role': 'error',
    'jsx-a11y/no-noninteractive-element-interactions': 'error',
    'jsx-a11y/no-static-element-interactions': 'error',

    // compat
    'compat/compat': ['error'],

    // jsdoc
    'jsdoc/check-alignment': 'error',
    'jsdoc/check-examples': 'off', // cannot yet be supported for ESLint 8, see https://github.com/eslint/eslint/issues/14745
    'jsdoc/check-param-names': ['warn'],
    'jsdoc/check-syntax': ['warn'],
    'jsdoc/check-tag-names': ['error', { jsxTags: true }],
    'jsdoc/check-types': 'error',
    'jsdoc/newline-after-description': 'error',
    'jsdoc/valid-types': 'error',
    'jsdoc/check-indentation': ['off'],
  },

  settings: {
    'import/core-modules': ['tsd'],
    react: {
      pragma: 'h',
    },
    jsdoc: {
      mode: 'typescript',
    },
    polyfills: [
      'Promise',
      'fetch',
      'Object.assign',
      'document.querySelector',
    ],
  },

  overrides: [
    {
      files: [
        '*.jsx',
        'packages/@uppy/react-native/**/*.js',
      ],
      parser: 'espree',
      parserOptions: {
        sourceType: 'module',
        ecmaFeatures: {
          jsx: true,
        },
      },
      rules: {
        'no-restricted-globals': [
          'error',
          {
            name: '__filename',
            message: 'Use import.meta.url instead',
          },
          {
            name: '__dirname',
            message: 'Not available in ESM',
          },
          {
            name: 'exports',
            message: 'Not available in ESM',
          },
          {
            name: 'module',
            message: 'Not available in ESM',
          },
          {
            name: 'require',
            message: 'Use import instead',
          },
        ],
        'import/extensions': ['error', 'ignorePackages'],
      },
    },
    {
      files: [
        '*.mjs',
        'e2e/clients/**/*.js',
        'examples/aws-companion/*.js',
        'examples/aws-presigned-url/*.js',
        'examples/bundled/*.js',
        'examples/custom-provider/client/*.js',
        'examples/digitalocean-spaces/*.js',
        'examples/multiple-instances/*.js',
        'examples/node-xhr/*.js',
        'examples/php-xhr/*.js',
        'examples/python-xhr/*.js',
<<<<<<< HEAD
        'examples/redux/*.js',
=======
        'examples/react-example/*.js',
        'examples/transloadit/*.js',
>>>>>>> cb6c9014
        'examples/transloadit-markdown-bin/*.js',
        'examples/xhr-bundle/*.js',
        'private/dev/*.js',
        'private/release/*.js',
        'private/remark-lint-uppy/*.js',

        // Packages that have switched to ESM sources:
        'packages/@uppy/audio/src/**/*.js',
        'packages/@uppy/aws-s3-multipart/src/**/*.js',
        'packages/@uppy/aws-s3/src/**/*.js',
        'packages/@uppy/box/src/**/*.js',
        'packages/@uppy/companion-client/src/**/*.js',
        'packages/@uppy/compressor/src/**/*.js',
        'packages/@uppy/core/src/**/*.js',
        'packages/@uppy/dashboard/src/**/*.js',
        'packages/@uppy/drag-drop/src/**/*.js',
        'packages/@uppy/drop-target/src/**/*.js',
        'packages/@uppy/dropbox/src/**/*.js',
        'packages/@uppy/facebook/src/**/*.js',
        'packages/@uppy/file-input/src/**/*.js',
        'packages/@uppy/form/src/**/*.js',
        'packages/@uppy/golden-retriever/src/**/*.js',
        'packages/@uppy/google-drive/src/**/*.js',
        'packages/@uppy/image-editor/src/**/*.js',
        'packages/@uppy/informer/src/**/*.js',
        'packages/@uppy/instagram/src/**/*.js',
        'packages/@uppy/locales/src/**/*.js',
        'packages/@uppy/locales/template.js',
        'packages/@uppy/onedrive/src/**/*.js',
        'packages/@uppy/progress-bar/src/**/*.js',
        'packages/@uppy/provider-views/src/**/*.js',
        'packages/@uppy/react/src/**/*.js',
        'packages/@uppy/redux-dev-tools/src/**/*.js',
        'packages/@uppy/remote-sources/src/**/*.js',
        'packages/@uppy/screen-capture/src/**/*.js',
        'packages/@uppy/status-bar/src/**/*.js',
        'packages/@uppy/store-default/src/**/*.js',
        'packages/@uppy/store-redux/src/**/*.js',
        'packages/@uppy/svelte/rollup.config.js',
        'packages/@uppy/svelte/src/**/*.js',
        'packages/@uppy/thumbnail-generator/src/**/*.js',
        'packages/@uppy/transloadit/src/**/*.js',
        'packages/@uppy/tus/src/**/*.js',
        'packages/@uppy/unsplash/src/**/*.js',
        'packages/@uppy/url/src/**/*.js',
        'packages/@uppy/utils/src/**/*.js',
        'packages/@uppy/vue/src/**/*.js',
        'packages/@uppy/webcam/src/**/*.js',
        'packages/@uppy/xhr-upload/src/**/*.js',
        'packages/@uppy/zoom/src/**/*.js',
        'website/src/examples/*/*.es6',
      ],
      parser: 'espree',
      parserOptions: {
        sourceType: 'module',
        ecmaFeatures: {
          jsx: false,
        },
      },
      rules: {
        'import/named': 'off', // Disabled because that rule tries and fails to parse JSX dependencies.
        'import/no-named-as-default': 'off', // Disabled because that rule tries and fails to parse JSX dependencies.
        'import/no-named-as-default-member': 'off', // Disabled because that rule tries and fails to parse JSX dependencies.
        'no-restricted-globals': [
          'error',
          {
            name: '__filename',
            message: 'Use import.meta.url instead',
          },
          {
            name: '__dirname',
            message: 'Not available in ESM',
          },
          {
            name: 'exports',
            message: 'Not available in ESM',
          },
          {
            name: 'module',
            message: 'Not available in ESM',
          },
          {
            name: 'require',
            message: 'Use import instead',
          },
        ],
        'import/extensions': ['error', 'ignorePackages'],
      },
    },
    {
      files: ['packages/uppy/*.mjs'],
      rules: {
        'import/first': 'off',
        'import/newline-after-import': 'off',
        'import/no-extraneous-dependencies': ['error', {
          devDependencies: true,
        }],
      },
    },
    {
      files: [
        'packages/@uppy/*/types/*.d.ts',
      ],
      rules : {
        'import/no-unresolved': 'off',
        'max-classes-per-file': 'off',
        'no-use-before-define': 'off',
      },
    },
    {
      files: [
        'packages/@uppy/dashboard/src/components/**/*.jsx',
      ],
      rules: {
        'react/destructuring-assignment': 'off',
      },
    },
    {
      files: [
        // Those need looser rules, and cannot be made part of the stricter rules above.
        // TODO: update those to more modern code when switch to ESM is complete
        'examples/react-native-expo/*.js',
        'examples/svelte-example/**/*.js',
        'examples/vue/**/*.js',
        'examples/vue3/**/*.js',
      ],
      parserOptions: {
        sourceType: 'module',
      },
    },
    {
      files: ['./packages/@uppy/companion/**/*.js'],
      rules: {
        'no-underscore-dangle': 'off',

        // transloadit rules we would like to enforce in the future
        // but will require separate PRs to gradually get there
        // and so the meantime: just warn
        'class-methods-use-this': 'warn',
        'consistent-return': 'warn',
        'global-require': 'warn',
        'import/order': 'warn',
        'no-param-reassign': 'warn',
        'no-redeclare': 'warn',
        'no-shadow': 'warn',
        'no-use-before-define': 'warn',
      },
    },
    {
      files: [
        'website/src/examples/*/*.es6',
      ],
      rules: {
        'import/no-extraneous-dependencies': 'off',
        'no-console': 'off',
      },
    },
    {
      files: [
        '*.test.js',
        'test/endtoend/*.js',
        'website/*.js',
        'bin/**.js',
      ],
      rules: {
        'compat/compat': ['off'],
      },
    },
    {
      files: [
        'bin/**.js',
        'bin/**.mjs',
        'examples/**/*.config.js',
        'examples/**/*.cjs',
        'packages/@uppy/companion/test/**/*.js',
        'test/**/*.js',
        'test/**/*.ts',
        '*.test.js',
        '*.test-d.ts',
        'postcss.config.js',
        '.eslintrc.js',
        'website/*.js',
        'website/**/*.js',
        'private/**/*.js',
      ],
      rules: {
        'no-console': 'off',
        'import/no-extraneous-dependencies': ['error', {
          devDependencies: true,
        }],
      },
    },

    {
      files: [
        'packages/@uppy/locales/src/*.js',
        'packages/@uppy/locales/template.js',
      ],
      rules: {
        camelcase: ['off'],
        'quote-props': ['error', 'as-needed', { 'numbers': true }],
      },
    },

    {
      files: [
        'website/themes/uppy/source/js/*.js',
      ],
      rules: {
        'prefer-const': ['off'],
      },
    },

    {
      files: ['test/endtoend/*/*.mjs', 'test/endtoend/*/*.ts'],
      rules: {
        // we mostly import @uppy stuff in these files.
        'import/no-extraneous-dependencies': ['off'],
      },
    },
    {
      files: ['test/endtoend/*/*.js'],
      env: {
        mocha: true,
      },
    },

    {
      files: ['packages/@uppy/react/src/**/*.js'],
      rules: {
        'import/no-extraneous-dependencies': ['error', {
          peerDependencies: true,
        }],
      },
    },

    {
      files: ['**/*.md', '*.md'],
      processor: 'markdown/markdown',
    },
    {
      files: ['**/*.md/*.js', '**/*.md/*.javascript'],
      parserOptions: {
        sourceType: 'module',
      },
      rules: {
        'react/destructuring-assignment': 'off',
        'no-restricted-globals': [
          'error',
          {
            name: '__filename',
            message: 'Use import.meta.url instead',
          },
          {
            name: '__dirname',
            message: 'Not available in ESM',
          },
          {
            name: 'exports',
            message: 'Not available in ESM',
          },
          {
            name: 'module',
            message: 'Not available in ESM',
          },
          {
            name: 'require',
            message: 'Use import instead',
          },
        ],
      },
    },
    {
      files: ['**/*.ts', '**/*.md/*.ts', '**/*.md/*.typescript'],
      excludedFiles: ['examples/angular-example/**/*.ts', 'packages/@uppy/angular/**/*.ts'],
      parser: '@typescript-eslint/parser',
      settings: {
        'import/resolver': {
          node: {
            extensions: ['.js', '.jsx', '.ts', '.tsx'],
          },
        },
      },
      plugins: ['@typescript-eslint'],
      extends: [
        'eslint:recommended',
        'plugin:@typescript-eslint/eslint-recommended',
        'plugin:@typescript-eslint/recommended',
      ],
      rules: {
        'import/prefer-default-export': 'off',
        '@typescript-eslint/no-explicit-any': 'off',
        '@typescript-eslint/no-namespace': 'off',
      },
    },
    {
      files: ['**/*.md/*.*'],
      rules: {
        'import/no-extraneous-dependencies': 'off',
        'import/no-unresolved': 'off',
        'no-console': 'off',
        'no-undef': 'off',
        'no-unused-vars': 'off',
      },
    },
    {
      files: ['**/react/*.md/*.js', '**/react.md/*.js', '**/react-*.md/*.js'],
      settings: {
        react: { pragma: 'React' },
      },
    },
    {
      files: ['e2e/**/*.ts'],
      extends: ['plugin:cypress/recommended'],
    },
    {
      files: ['e2e/**/*.ts', 'e2e/**/*.js', 'e2e/**/*.jsx'],
      rules: { 'import/no-extraneous-dependencies': 'off', 'no-unused-expressions': 'off' },
    },
  ],
}<|MERGE_RESOLUTION|>--- conflicted
+++ resolved
@@ -200,13 +200,10 @@
         'examples/node-xhr/*.js',
         'examples/php-xhr/*.js',
         'examples/python-xhr/*.js',
-<<<<<<< HEAD
+        'examples/react-example/*.js',
         'examples/redux/*.js',
-=======
-        'examples/react-example/*.js',
+        'examples/transloadit-markdown-bin/*.js',
         'examples/transloadit/*.js',
->>>>>>> cb6c9014
-        'examples/transloadit-markdown-bin/*.js',
         'examples/xhr-bundle/*.js',
         'private/dev/*.js',
         'private/release/*.js',
